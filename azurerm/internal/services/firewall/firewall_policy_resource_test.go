--- conflicted
+++ resolved
@@ -32,30 +32,22 @@
 	})
 }
 
-<<<<<<< HEAD
-func TestAccAzureRMFirewallPolicy_basicPremium(t *testing.T) {
-	data := acceptance.BuildTestData(t, "azurerm_firewall_policy", "test")
-
-	resource.ParallelTest(t, resource.TestCase{
-		PreCheck:     func() { acceptance.PreCheck(t) },
-		Providers:    acceptance.SupportedProviders,
-		CheckDestroy: testCheckAzureRMFirewallPolicyDestroy,
-		Steps: []resource.TestStep{
-			{
-				Config: testAccAzureRMFirewallPolicy_basicPremium(data),
-				Check: resource.ComposeTestCheckFunc(
-					testCheckAzureRMFirewallPolicyExists(data.ResourceName),
-				),
-			},
-			data.ImportStep(),
-		},
-	})
-}
-
-func TestAccAzureRMFirewallPolicy_complete(t *testing.T) {
-=======
+func TestAccFirewallPolicy_basicPremium(t *testing.T) {
+	data := acceptance.BuildTestData(t, "azurerm_firewall_policy", "test")
+	r := FirewallPolicyResource{}
+
+	data.ResourceTest(t, r, []resource.TestStep{
+		{
+			Config: r.basicPremium(data),
+			Check: resource.ComposeTestCheckFunc(
+				check.That(data.ResourceName).ExistsInAzure(r),
+			),
+		},
+		data.ImportStep(),
+	})
+}
+
 func TestAccFirewallPolicy_complete(t *testing.T) {
->>>>>>> ebb87e5a
 	data := acceptance.BuildTestData(t, "azurerm_firewall_policy", "test")
 	r := FirewallPolicyResource{}
 
@@ -156,9 +148,8 @@
 `, template, data.RandomInteger)
 }
 
-<<<<<<< HEAD
-func testAccAzureRMFirewallPolicy_basicPremium(data acceptance.TestData) string {
-	template := testAccAzureRMFirewallPolicy_template(data)
+func (FirewallPolicyResource) basicPremium(data acceptance.TestData) string {
+	template := FirewallPolicyResource{}.template(data)
 	return fmt.Sprintf(`
 %s
 
@@ -171,12 +162,8 @@
 `, template, data.RandomInteger)
 }
 
-func testAccAzureRMFirewallPolicy_complete(data acceptance.TestData) string {
-	template := testAccAzureRMFirewallPolicy_template(data)
-=======
 func (FirewallPolicyResource) complete(data acceptance.TestData) string {
 	template := FirewallPolicyResource{}.template(data)
->>>>>>> ebb87e5a
 	return fmt.Sprintf(`
 %s
 
