package azurerm

import (
	"context"
	"fmt"
	"log"
	"os"
	"strings"
	"sync"
	"time"

	resourcesprofile "github.com/Azure/azure-sdk-for-go/profiles/2017-03-09/resources/mgmt/resources"
<<<<<<< HEAD
	"github.com/Azure/azure-sdk-for-go/services/analysisservices/mgmt/2017-08-01/analysisservices"
	"github.com/Azure/azure-sdk-for-go/services/apimanagement/mgmt/2018-01-01/apimanagement"
=======
>>>>>>> c5c02cd9
	appinsights "github.com/Azure/azure-sdk-for-go/services/appinsights/mgmt/2015-05-01/insights"
	"github.com/Azure/azure-sdk-for-go/services/batch/mgmt/2018-12-01/batch"
	"github.com/Azure/azure-sdk-for-go/services/compute/mgmt/2018-06-01/compute"
	"github.com/Azure/azure-sdk-for-go/services/cosmos-db/mgmt/2015-04-08/documentdb"
	databricksSvc "github.com/Azure/azure-sdk-for-go/services/databricks/mgmt/2018-04-01/databricks"
	datafactorySvc "github.com/Azure/azure-sdk-for-go/services/datafactory/mgmt/2018-06-01/datafactory"
	analyticsAccount "github.com/Azure/azure-sdk-for-go/services/datalake/analytics/mgmt/2016-11-01/account"
	"github.com/Azure/azure-sdk-for-go/services/datalake/store/2016-11-01/filesystem"
	storeAccount "github.com/Azure/azure-sdk-for-go/services/datalake/store/mgmt/2016-11-01/account"
	devtestlabsSvc "github.com/Azure/azure-sdk-for-go/services/devtestlabs/mgmt/2016-05-15/dtl"
	eventHubSvc "github.com/Azure/azure-sdk-for-go/services/eventhub/mgmt/2017-04-01/eventhub"
	"github.com/Azure/azure-sdk-for-go/services/graphrbac/1.6/graphrbac"
	keyVault "github.com/Azure/azure-sdk-for-go/services/keyvault/2016-10-01/keyvault"
	"github.com/Azure/azure-sdk-for-go/services/keyvault/mgmt/2018-02-14/keyvault"
	logicSvc "github.com/Azure/azure-sdk-for-go/services/logic/mgmt/2016-06-01/logic"
	"github.com/Azure/azure-sdk-for-go/services/mariadb/mgmt/2018-06-01/mariadb"
	mediaSvc "github.com/Azure/azure-sdk-for-go/services/mediaservices/mgmt/2018-07-01/media"
	"github.com/Azure/azure-sdk-for-go/services/mysql/mgmt/2017-12-01/mysql"
	"github.com/Azure/azure-sdk-for-go/services/network/mgmt/2018-12-01/network"
	notificationHubsSvc "github.com/Azure/azure-sdk-for-go/services/notificationhubs/mgmt/2017-04-01/notificationhubs"
	"github.com/Azure/azure-sdk-for-go/services/postgresql/mgmt/2017-12-01/postgresql"
	"github.com/Azure/azure-sdk-for-go/services/preview/authorization/mgmt/2018-01-01-preview/authorization"
	"github.com/Azure/azure-sdk-for-go/services/preview/devspaces/mgmt/2018-06-01-preview/devspaces"
	dnsSvc "github.com/Azure/azure-sdk-for-go/services/preview/dns/mgmt/2018-03-01-preview/dns"
	eventGridSvc "github.com/Azure/azure-sdk-for-go/services/preview/eventgrid/mgmt/2018-09-15-preview/eventgrid"
	hdinsightSvc "github.com/Azure/azure-sdk-for-go/services/preview/hdinsight/mgmt/2018-06-01-preview/hdinsight"
	iotHubSvc "github.com/Azure/azure-sdk-for-go/services/preview/iothub/mgmt/2018-12-01-preview/devices"
	"github.com/Azure/azure-sdk-for-go/services/preview/monitor/mgmt/2018-03-01/insights"
	msiSvc "github.com/Azure/azure-sdk-for-go/services/preview/msi/mgmt/2015-08-31-preview/msi"
	"github.com/Azure/azure-sdk-for-go/services/preview/operationalinsights/mgmt/2015-11-01-preview/operationalinsights"
	"github.com/Azure/azure-sdk-for-go/services/preview/operationsmanagement/mgmt/2015-11-01-preview/operationsmanagement"
	managementgroupsSvc "github.com/Azure/azure-sdk-for-go/services/preview/resources/mgmt/2018-03-01-preview/managementgroups"
	securitySvc "github.com/Azure/azure-sdk-for-go/services/preview/security/mgmt/v1.0/security"
	signalrSvc "github.com/Azure/azure-sdk-for-go/services/preview/signalr/mgmt/2018-03-01-preview/signalr"
	"github.com/Azure/azure-sdk-for-go/services/preview/sql/mgmt/2015-05-01-preview/sql"
	MsSql "github.com/Azure/azure-sdk-for-go/services/preview/sql/mgmt/2017-10-01-preview/sql"
	iotdps "github.com/Azure/azure-sdk-for-go/services/provisioningservices/mgmt/2018-01-22/iothub"
	recoveryservicesSvc "github.com/Azure/azure-sdk-for-go/services/recoveryservices/mgmt/2016-06-01/recoveryservices"
	backupSvc "github.com/Azure/azure-sdk-for-go/services/recoveryservices/mgmt/2017-07-01/backup"
	redisSvc "github.com/Azure/azure-sdk-for-go/services/redis/mgmt/2018-03-01/redis"
	relaySvc "github.com/Azure/azure-sdk-for-go/services/relay/mgmt/2017-04-01/relay"
	"github.com/Azure/azure-sdk-for-go/services/resources/mgmt/2016-06-01/subscriptions"
	"github.com/Azure/azure-sdk-for-go/services/resources/mgmt/2016-09-01/locks"
	policySvc "github.com/Azure/azure-sdk-for-go/services/resources/mgmt/2018-05-01/policy"
	"github.com/Azure/azure-sdk-for-go/services/resources/mgmt/2018-05-01/resources"
	schedulerSvc "github.com/Azure/azure-sdk-for-go/services/scheduler/mgmt/2016-03-01/scheduler"
	searchSvc "github.com/Azure/azure-sdk-for-go/services/search/mgmt/2015-08-19/search"
	servicebusSvc "github.com/Azure/azure-sdk-for-go/services/servicebus/mgmt/2017-04-01/servicebus"
	servicefabricSvc "github.com/Azure/azure-sdk-for-go/services/servicefabric/mgmt/2018-02-01/servicefabric"
	"github.com/Azure/azure-sdk-for-go/services/storage/mgmt/2019-04-01/storage"
	"github.com/Azure/azure-sdk-for-go/services/streamanalytics/mgmt/2016-03-01/streamanalytics"
	trafficmanagerSvc "github.com/Azure/azure-sdk-for-go/services/trafficmanager/mgmt/2018-04-01/trafficmanager"
	"github.com/Azure/azure-sdk-for-go/services/web/mgmt/2018-02-01/web"
	"github.com/terraform-providers/terraform-provider-azurerm/azurerm/internal/services/apimanagement"
	"github.com/terraform-providers/terraform-provider-azurerm/azurerm/internal/services/applicationinsights"
	"github.com/terraform-providers/terraform-provider-azurerm/azurerm/internal/services/automation"
	"github.com/terraform-providers/terraform-provider-azurerm/azurerm/internal/services/cdn"
	"github.com/terraform-providers/terraform-provider-azurerm/azurerm/internal/services/cognitive"
	"github.com/terraform-providers/terraform-provider-azurerm/azurerm/internal/services/containers"
	"github.com/terraform-providers/terraform-provider-azurerm/azurerm/internal/services/databricks"
	"github.com/terraform-providers/terraform-provider-azurerm/azurerm/internal/services/datafactory"
	"github.com/terraform-providers/terraform-provider-azurerm/azurerm/internal/services/devspace"
	"github.com/terraform-providers/terraform-provider-azurerm/azurerm/internal/services/devtestlabs"
	"github.com/terraform-providers/terraform-provider-azurerm/azurerm/internal/services/dns"
	"github.com/terraform-providers/terraform-provider-azurerm/azurerm/internal/services/eventgrid"
	"github.com/terraform-providers/terraform-provider-azurerm/azurerm/internal/services/eventhub"
	"github.com/terraform-providers/terraform-provider-azurerm/azurerm/internal/services/hdinsight"
	"github.com/terraform-providers/terraform-provider-azurerm/azurerm/internal/services/iothub"
	"github.com/terraform-providers/terraform-provider-azurerm/azurerm/internal/services/loganalytics"
	"github.com/terraform-providers/terraform-provider-azurerm/azurerm/internal/services/logic"
	"github.com/terraform-providers/terraform-provider-azurerm/azurerm/internal/services/managementgroup"
	"github.com/terraform-providers/terraform-provider-azurerm/azurerm/internal/services/media"
	"github.com/terraform-providers/terraform-provider-azurerm/azurerm/internal/services/msi"
	"github.com/terraform-providers/terraform-provider-azurerm/azurerm/internal/services/notificationhub"
	"github.com/terraform-providers/terraform-provider-azurerm/azurerm/internal/services/policy"
	"github.com/terraform-providers/terraform-provider-azurerm/azurerm/internal/services/recoveryservices"
	"github.com/terraform-providers/terraform-provider-azurerm/azurerm/internal/services/redis"
	"github.com/terraform-providers/terraform-provider-azurerm/azurerm/internal/services/relay"
	"github.com/terraform-providers/terraform-provider-azurerm/azurerm/internal/services/scheduler"
	"github.com/terraform-providers/terraform-provider-azurerm/azurerm/internal/services/search"
	"github.com/terraform-providers/terraform-provider-azurerm/azurerm/internal/services/securitycenter"
	"github.com/terraform-providers/terraform-provider-azurerm/azurerm/internal/services/servicebus"
	"github.com/terraform-providers/terraform-provider-azurerm/azurerm/internal/services/servicefabric"
	"github.com/terraform-providers/terraform-provider-azurerm/azurerm/internal/services/signalr"
	"github.com/terraform-providers/terraform-provider-azurerm/azurerm/internal/services/trafficmanager"

	mainStorage "github.com/Azure/azure-sdk-for-go/storage"
	"github.com/Azure/go-autorest/autorest"
	"github.com/Azure/go-autorest/autorest/adal"
	az "github.com/Azure/go-autorest/autorest/azure"
	"github.com/hashicorp/go-azure-helpers/authentication"
	"github.com/hashicorp/terraform/httpclient"
	"github.com/terraform-providers/terraform-provider-azurerm/azurerm/helpers/azure"
	"github.com/terraform-providers/terraform-provider-azurerm/azurerm/utils"
	"github.com/terraform-providers/terraform-provider-azurerm/version"
)

// ArmClient contains the handles to all the specific Azure Resource Manager
// resource classes' respective clients.
type ArmClient struct {
	clientId                 string
	tenantId                 string
	subscriptionId           string
	partnerId                string
	usingServicePrincipal    bool
	environment              az.Environment
	skipProviderRegistration bool

	StopContext context.Context

	// Services
	apiManagement    *apimanagement.Client
	appInsights      *applicationinsights.Client
	automation       *automation.Client
	cdn              *cdn.Client
	cognitive        *cognitive.Client
	containers       *containers.Client
	databricks       *databricks.Client
	dataFactory      *datafactory.Client
	devSpace         *devspace.Client
	devTestLabs      *devtestlabs.Client
	dns              *dns.Client
	eventGrid        *eventgrid.Client
	eventhub         *eventhub.Client
	hdinsight        *hdinsight.Client
	iothub           *iothub.Client
	logAnalytics     *loganalytics.Client
	logic            *logic.Client
	managementGroups *managementgroup.Client
	media            *media.Client
	msi              *msi.Client
	notificationHubs *notificationhub.Client
	policy           *policy.Client
	recoveryServices *recoveryservices.Client
	redis            *redis.Client
	relay            *relay.Client
	scheduler        *scheduler.Client
	search           *search.Client
	securityCenter   *securitycenter.Client
	servicebus       *servicebus.Client
	serviceFabric    *servicefabric.Client
	signalr          *signalr.Client
	trafficManager   *trafficmanager.Client

	// TODO: refactor
	cosmosAccountsClient documentdb.DatabaseAccountsClient

	// Authentication
	roleAssignmentsClient   authorization.RoleAssignmentsClient
	roleDefinitionsClient   authorization.RoleDefinitionsClient
	applicationsClient      graphrbac.ApplicationsClient
	servicePrincipalsClient graphrbac.ServicePrincipalsClient

	// Autoscale Settings
	autoscaleSettingsClient insights.AutoscaleSettingsClient

	// Batch
	batchAccountClient     batch.AccountClient
	batchCertificateClient batch.CertificateClient
	batchPoolClient        batch.PoolClient

	// Compute
	availSetClient             compute.AvailabilitySetsClient
	diskClient                 compute.DisksClient
	imageClient                compute.ImagesClient
	galleriesClient            compute.GalleriesClient
	galleryImagesClient        compute.GalleryImagesClient
	galleryImageVersionsClient compute.GalleryImageVersionsClient
	snapshotsClient            compute.SnapshotsClient
	usageOpsClient             compute.UsageClient
	vmExtensionImageClient     compute.VirtualMachineExtensionImagesClient
	vmExtensionClient          compute.VirtualMachineExtensionsClient
	vmScaleSetClient           compute.VirtualMachineScaleSetsClient
	vmImageClient              compute.VirtualMachineImagesClient
	vmClient                   compute.VirtualMachinesClient

	// Databases
	mariadbDatabasesClient                   mariadb.DatabasesClient
	mariadbServersClient                     mariadb.ServersClient
	mysqlConfigurationsClient                mysql.ConfigurationsClient
	mysqlDatabasesClient                     mysql.DatabasesClient
	mysqlFirewallRulesClient                 mysql.FirewallRulesClient
	mysqlServersClient                       mysql.ServersClient
	mysqlVirtualNetworkRulesClient           mysql.VirtualNetworkRulesClient
	postgresqlConfigurationsClient           postgresql.ConfigurationsClient
	postgresqlDatabasesClient                postgresql.DatabasesClient
	postgresqlFirewallRulesClient            postgresql.FirewallRulesClient
	postgresqlServersClient                  postgresql.ServersClient
	postgresqlVirtualNetworkRulesClient      postgresql.VirtualNetworkRulesClient
	sqlDatabasesClient                       sql.DatabasesClient
	sqlDatabaseThreatDetectionPoliciesClient sql.DatabaseThreatDetectionPoliciesClient
	sqlElasticPoolsClient                    sql.ElasticPoolsClient
	// Client for the new 2017-10-01-preview SQL API which implements vCore, DTU, and Azure data standards
	msSqlElasticPoolsClient              MsSql.ElasticPoolsClient
	sqlFirewallRulesClient               sql.FirewallRulesClient
	sqlServersClient                     sql.ServersClient
	sqlServerAzureADAdministratorsClient sql.ServerAzureADAdministratorsClient
	sqlVirtualNetworkRulesClient         sql.VirtualNetworkRulesClient

	// Data Lake Store
	dataLakeStoreAccountClient       storeAccount.AccountsClient
	dataLakeStoreFirewallRulesClient storeAccount.FirewallRulesClient
	dataLakeStoreFilesClient         filesystem.Client

	// Data Lake Analytics
	dataLakeAnalyticsAccountClient       analyticsAccount.AccountsClient
	dataLakeAnalyticsFirewallRulesClient analyticsAccount.FirewallRulesClient

	// KeyVault
	keyVaultClient           keyvault.VaultsClient
	keyVaultManagementClient keyVault.BaseClient

	// Monitor
	monitorActionGroupsClient               insights.ActionGroupsClient
	monitorActivityLogAlertsClient          insights.ActivityLogAlertsClient
	monitorAlertRulesClient                 insights.AlertRulesClient
	monitorDiagnosticSettingsClient         insights.DiagnosticSettingsClient
	monitorDiagnosticSettingsCategoryClient insights.DiagnosticSettingsCategoryClient
	monitorLogProfilesClient                insights.LogProfilesClient
	monitorMetricAlertsClient               insights.MetricAlertsClient

	// Networking
	applicationGatewayClient        network.ApplicationGatewaysClient
	applicationSecurityGroupsClient network.ApplicationSecurityGroupsClient
	azureFirewallsClient            network.AzureFirewallsClient
	connectionMonitorsClient        network.ConnectionMonitorsClient
	ddosProtectionPlanClient        network.DdosProtectionPlansClient
	expressRouteAuthsClient         network.ExpressRouteCircuitAuthorizationsClient
	expressRouteCircuitClient       network.ExpressRouteCircuitsClient
	expressRoutePeeringsClient      network.ExpressRouteCircuitPeeringsClient
	ifaceClient                     network.InterfacesClient
	loadBalancerClient              network.LoadBalancersClient
	localNetConnClient              network.LocalNetworkGatewaysClient
	netProfileClient                network.ProfilesClient
	packetCapturesClient            network.PacketCapturesClient
	publicIPClient                  network.PublicIPAddressesClient
	publicIPPrefixClient            network.PublicIPPrefixesClient
	routesClient                    network.RoutesClient
	routeTablesClient               network.RouteTablesClient
	secGroupClient                  network.SecurityGroupsClient
	secRuleClient                   network.SecurityRulesClient
	subnetClient                    network.SubnetsClient
	vnetGatewayConnectionsClient    network.VirtualNetworkGatewayConnectionsClient
	vnetGatewayClient               network.VirtualNetworkGatewaysClient
	vnetClient                      network.VirtualNetworksClient
	vnetPeeringsClient              network.VirtualNetworkPeeringsClient
	watcherClient                   network.WatchersClient

	// Resources
	managementLocksClient locks.ManagementLocksClient
	deploymentsClient     resources.DeploymentsClient
	providersClient       resourcesprofile.ProvidersClient
	resourcesClient       resources.Client
	resourceGroupsClient  resources.GroupsClient
	subscriptionsClient   subscriptions.Client
<<<<<<< HEAD

	// Scheduler
	schedulerJobCollectionsClient scheduler.JobCollectionsClient //nolint: megacheck
	schedulerJobsClient           scheduler.JobsClient           //nolint: megacheck

	// Search
	searchServicesClient  search.ServicesClient
	searchAdminKeysClient search.AdminKeysClient

	// Security Centre
	securityCenterPricingClient   security.PricingsClient
	securityCenterContactsClient  security.ContactsClient
	securityCenterWorkspaceClient security.WorkspaceSettingsClient

	// ServiceBus
	serviceBusQueuesClient            servicebus.QueuesClient
	serviceBusNamespacesClient        servicebus.NamespacesClient
	serviceBusTopicsClient            servicebus.TopicsClient
	serviceBusSubscriptionsClient     servicebus.SubscriptionsClient
	serviceBusSubscriptionRulesClient servicebus.RulesClient

	// Service Fabric
	serviceFabricClustersClient servicefabric.ClustersClient

	// SignalR
	signalRClient signalr.Client
=======
>>>>>>> c5c02cd9

	// Storage
	storageServiceClient storage.AccountsClient
	storageUsageClient   storage.UsagesClient

	// Stream Analytics
	streamAnalyticsFunctionsClient       streamanalytics.FunctionsClient
	streamAnalyticsJobsClient            streamanalytics.StreamingJobsClient
	streamAnalyticsInputsClient          streamanalytics.InputsClient
	streamAnalyticsOutputsClient         streamanalytics.OutputsClient
	streamAnalyticsTransformationsClient streamanalytics.TransformationsClient

	// Web
	appServicePlansClient web.AppServicePlansClient
	appServicesClient     web.AppsClient
<<<<<<< HEAD

	// Policy
	policyAssignmentsClient    policy.AssignmentsClient
	policyDefinitionsClient    policy.DefinitionsClient
	policySetDefinitionsClient policy.SetDefinitionsClient

	// Analysis Services
	analysisServicesServerClient analysisservices.ServersClient
}

var (
	msClientRequestIDOnce sync.Once
	msClientRequestID     string
)

// clientRequestID generates a UUID to pass through `x-ms-client-request-id` header.
func clientRequestID() string {
	msClientRequestIDOnce.Do(func() {
		var err error
		msClientRequestID, err = uuid.GenerateUUID()

		if err != nil {
			log.Printf("[WARN] Fail to generate uuid for msClientRequestID: %+v", err)
		}
	})

	log.Printf("[DEBUG] AzureRM Client Request Id: %s", msClientRequestID)
	return msClientRequestID
=======
>>>>>>> c5c02cd9
}

func (c *ArmClient) configureClient(client *autorest.Client, auth autorest.Authorizer) {
	setUserAgent(client, c.partnerId)
	client.Authorizer = auth
	client.RequestInspector = azure.WithCorrelationRequestID(azure.CorrelationRequestID())
	client.Sender = azure.BuildSender()
	client.SkipResourceProviderRegistration = c.skipProviderRegistration
	client.PollingDuration = 60 * time.Minute
}

func setUserAgent(client *autorest.Client, partnerID string) {
	// TODO: This is the SDK version not the CLI version, once we are on 0.12, should revisit
	tfUserAgent := httpclient.UserAgentString()

	pv := version.ProviderVersion
	providerUserAgent := fmt.Sprintf("%s terraform-provider-azurerm/%s", tfUserAgent, pv)
	client.UserAgent = strings.TrimSpace(fmt.Sprintf("%s %s", client.UserAgent, providerUserAgent))

	// append the CloudShell version to the user agent if it exists
	if azureAgent := os.Getenv("AZURE_HTTP_USER_AGENT"); azureAgent != "" {
		client.UserAgent = fmt.Sprintf("%s %s", client.UserAgent, azureAgent)
	}

	if partnerID != "" {
		client.UserAgent = fmt.Sprintf("%s pid-%s", client.UserAgent, partnerID)
	}

	log.Printf("[DEBUG] AzureRM Client User Agent: %s\n", client.UserAgent)
}

// getArmClient is a helper method which returns a fully instantiated
// *ArmClient based on the Config's current settings.
func getArmClient(c *authentication.Config, skipProviderRegistration bool, partnerId string) (*ArmClient, error) {
	env, err := authentication.DetermineEnvironment(c.Environment)
	if err != nil {
		return nil, err
	}

	// client declarations:
	client := ArmClient{
		clientId:                 c.ClientID,
		tenantId:                 c.TenantID,
		subscriptionId:           c.SubscriptionID,
		partnerId:                partnerId,
		environment:              *env,
		usingServicePrincipal:    c.AuthenticatedAsAServicePrincipal,
		skipProviderRegistration: skipProviderRegistration,
	}

	oauthConfig, err := adal.NewOAuthConfig(env.ActiveDirectoryEndpoint, c.TenantID)
	if err != nil {
		return nil, err
	}

	// OAuthConfigForTenant returns a pointer, which can be nil.
	if oauthConfig == nil {
		return nil, fmt.Errorf("Unable to configure OAuthConfig for tenant %s", c.TenantID)
	}

	sender := azure.BuildSender()

	// Resource Manager endpoints
	endpoint := env.ResourceManagerEndpoint
	auth, err := c.GetAuthorizationToken(sender, oauthConfig, env.TokenAudience)
	if err != nil {
		return nil, err
	}

	// Graph Endpoints
	graphEndpoint := env.GraphEndpoint
	graphAuth, err := c.GetAuthorizationToken(sender, oauthConfig, graphEndpoint)
	if err != nil {
		return nil, err
	}

	// Key Vault Endpoints
	keyVaultAuth := autorest.NewBearerAuthorizerCallback(sender, func(tenantID, resource string) (*autorest.BearerAuthorizer, error) {
		keyVaultSpt, err := c.GetAuthorizationToken(sender, oauthConfig, resource)
		if err != nil {
			return nil, err
		}

		return keyVaultSpt, nil
	})

	client.apiManagement = apimanagement.BuildClient(endpoint, c.SubscriptionID, partnerId, auth, skipProviderRegistration)
	client.automation = automation.BuildClient(endpoint, c.SubscriptionID, partnerId, auth, skipProviderRegistration)
	client.cdn = cdn.BuildClient(endpoint, c.SubscriptionID, partnerId, auth, skipProviderRegistration)
	client.cognitive = cognitive.BuildClient(endpoint, c.SubscriptionID, partnerId, auth, skipProviderRegistration)
	client.containers = containers.BuildClient(endpoint, c.SubscriptionID, partnerId, auth, skipProviderRegistration)

	client.registerAppInsightsClients(endpoint, c.SubscriptionID, auth)
	client.registerAuthentication(endpoint, graphEndpoint, c.SubscriptionID, c.TenantID, auth, graphAuth)
	client.registerBatchClients(endpoint, c.SubscriptionID, auth)
	client.registerComputeClients(endpoint, c.SubscriptionID, auth)
	client.registerCosmosAccountsClients(endpoint, c.SubscriptionID, auth)
	client.registerDatabricksClients(endpoint, c.SubscriptionID, auth)
	client.registerDatabases(endpoint, c.SubscriptionID, auth, sender)
	client.registerDataFactoryClients(endpoint, c.SubscriptionID, auth)
	client.registerDataLakeStoreClients(endpoint, c.SubscriptionID, auth)
	client.registerDevSpaceClients(endpoint, c.SubscriptionID, auth)
	client.registerDevTestClients(endpoint, c.SubscriptionID, auth)
	client.registerDNSClients(endpoint, c.SubscriptionID, auth)
	client.registerEventGridClients(endpoint, c.SubscriptionID, auth)
	client.registerEventHubClients(endpoint, c.SubscriptionID, auth)
	client.registerHDInsightsClients(endpoint, c.SubscriptionID, auth)
	client.registerIoTHubClients(endpoint, c.SubscriptionID, auth)
	client.registerKeyVaultClients(endpoint, c.SubscriptionID, auth, keyVaultAuth)
	client.registerLogicClients(endpoint, c.SubscriptionID, auth)
	client.registerMediaServiceClients(endpoint, c.SubscriptionID, auth)
	client.registerMonitorClients(endpoint, c.SubscriptionID, auth)
	client.registerMSIClient(endpoint, c.SubscriptionID, auth)
	client.registerNetworkingClients(endpoint, c.SubscriptionID, auth)
	client.registerNotificationHubsClient(endpoint, c.SubscriptionID, auth)
	client.registerOperationalInsightsClients(endpoint, c.SubscriptionID, auth)
	client.registerRecoveryServiceClients(endpoint, c.SubscriptionID, auth)
	client.registerPolicyClients(endpoint, c.SubscriptionID, auth)
	client.registerManagementGroupClients(endpoint, auth)
	client.registerRedisClients(endpoint, c.SubscriptionID, auth)
	client.registerRelayClients(endpoint, c.SubscriptionID, auth)
	client.registerResourcesClients(endpoint, c.SubscriptionID, auth)
	client.registerSearchClients(endpoint, c.SubscriptionID, auth)
	client.registerSecurityCenterClients(endpoint, c.SubscriptionID, auth)
	client.registerServiceBusClients(endpoint, c.SubscriptionID, auth)
	client.registerServiceFabricClients(endpoint, c.SubscriptionID, auth)
	client.registerSchedulerClients(endpoint, c.SubscriptionID, auth)
	client.registerSignalRClients(endpoint, c.SubscriptionID, auth)
	client.registerStorageClients(endpoint, c.SubscriptionID, auth)
	client.registerStreamAnalyticsClients(endpoint, c.SubscriptionID, auth)
	client.registerTrafficManagerClients(endpoint, c.SubscriptionID, auth)
	client.registerWebClients(endpoint, c.SubscriptionID, auth)
	client.registerAnalysisServicesClients(endpoint, c.SubscriptionID, auth)

	return &client, nil
}

func (c *ArmClient) registerAppInsightsClients(endpoint, subscriptionId string, auth autorest.Authorizer) {
	apiKeysClient := appinsights.NewAPIKeysClientWithBaseURI(endpoint, subscriptionId)
	c.configureClient(&apiKeysClient.Client, auth)

	componentsClient := appinsights.NewComponentsClientWithBaseURI(endpoint, subscriptionId)
	c.configureClient(&componentsClient.Client, auth)

	webTestsClient := appinsights.NewWebTestsClientWithBaseURI(endpoint, subscriptionId)
	c.configureClient(&webTestsClient.Client, auth)

	c.appInsights = &applicationinsights.Client{
		APIKeyClient:     apiKeysClient,
		ComponentsClient: componentsClient,
		WebTestsClient:   webTestsClient,
	}
}

func (c *ArmClient) registerAuthentication(endpoint, graphEndpoint, subscriptionId, tenantId string, auth, graphAuth autorest.Authorizer) {
	assignmentsClient := authorization.NewRoleAssignmentsClientWithBaseURI(endpoint, subscriptionId)
	c.configureClient(&assignmentsClient.Client, auth)
	c.roleAssignmentsClient = assignmentsClient

	definitionsClient := authorization.NewRoleDefinitionsClientWithBaseURI(endpoint, subscriptionId)
	c.configureClient(&definitionsClient.Client, auth)
	c.roleDefinitionsClient = definitionsClient

	applicationsClient := graphrbac.NewApplicationsClientWithBaseURI(graphEndpoint, tenantId)
	c.configureClient(&applicationsClient.Client, graphAuth)
	c.applicationsClient = applicationsClient

	servicePrincipalsClient := graphrbac.NewServicePrincipalsClientWithBaseURI(graphEndpoint, tenantId)
	c.configureClient(&servicePrincipalsClient.Client, graphAuth)
	c.servicePrincipalsClient = servicePrincipalsClient
}

func (c *ArmClient) registerBatchClients(endpoint, subscriptionId string, auth autorest.Authorizer) {
	batchAccount := batch.NewAccountClientWithBaseURI(endpoint, subscriptionId)
	c.configureClient(&batchAccount.Client, auth)
	c.batchAccountClient = batchAccount

	batchCertificateClient := batch.NewCertificateClientWithBaseURI(endpoint, subscriptionId)
	c.configureClient(&batchCertificateClient.Client, auth)
	c.batchCertificateClient = batchCertificateClient

	batchPool := batch.NewPoolClientWithBaseURI(endpoint, subscriptionId)
	c.configureClient(&batchPool.Client, auth)
	c.batchPoolClient = batchPool
}

func (c *ArmClient) registerCosmosAccountsClients(endpoint, subscriptionId string, auth autorest.Authorizer) {
	ca := documentdb.NewDatabaseAccountsClientWithBaseURI(endpoint, subscriptionId)
	c.configureClient(&ca.Client, auth)
	c.cosmosAccountsClient = ca
}

func (c *ArmClient) registerMediaServiceClients(endpoint, subscriptionId string, auth autorest.Authorizer) {
	mediaServicesClient := mediaSvc.NewMediaservicesClientWithBaseURI(endpoint, subscriptionId)
	c.configureClient(&mediaServicesClient.Client, auth)

	c.media = &media.Client{
		ServicesClient: mediaServicesClient,
	}
}

func (c *ArmClient) registerComputeClients(endpoint, subscriptionId string, auth autorest.Authorizer) {
	availabilitySetsClient := compute.NewAvailabilitySetsClientWithBaseURI(endpoint, subscriptionId)
	c.configureClient(&availabilitySetsClient.Client, auth)
	c.availSetClient = availabilitySetsClient

	diskClient := compute.NewDisksClientWithBaseURI(endpoint, subscriptionId)
	c.configureClient(&diskClient.Client, auth)
	c.diskClient = diskClient

	imagesClient := compute.NewImagesClientWithBaseURI(endpoint, subscriptionId)
	c.configureClient(&imagesClient.Client, auth)
	c.imageClient = imagesClient

	snapshotsClient := compute.NewSnapshotsClientWithBaseURI(endpoint, subscriptionId)
	c.configureClient(&snapshotsClient.Client, auth)
	c.snapshotsClient = snapshotsClient

	usageClient := compute.NewUsageClientWithBaseURI(endpoint, subscriptionId)
	c.configureClient(&usageClient.Client, auth)
	c.usageOpsClient = usageClient

	extensionImagesClient := compute.NewVirtualMachineExtensionImagesClientWithBaseURI(endpoint, subscriptionId)
	c.configureClient(&extensionImagesClient.Client, auth)
	c.vmExtensionImageClient = extensionImagesClient

	extensionsClient := compute.NewVirtualMachineExtensionsClientWithBaseURI(endpoint, subscriptionId)
	c.configureClient(&extensionsClient.Client, auth)
	c.vmExtensionClient = extensionsClient

	virtualMachineImagesClient := compute.NewVirtualMachineImagesClientWithBaseURI(endpoint, subscriptionId)
	c.configureClient(&virtualMachineImagesClient.Client, auth)
	c.vmImageClient = virtualMachineImagesClient

	scaleSetsClient := compute.NewVirtualMachineScaleSetsClientWithBaseURI(endpoint, subscriptionId)
	c.configureClient(&scaleSetsClient.Client, auth)
	c.vmScaleSetClient = scaleSetsClient

	virtualMachinesClient := compute.NewVirtualMachinesClientWithBaseURI(endpoint, subscriptionId)
	c.configureClient(&virtualMachinesClient.Client, auth)
	c.vmClient = virtualMachinesClient

	galleriesClient := compute.NewGalleriesClientWithBaseURI(endpoint, subscriptionId)
	c.configureClient(&galleriesClient.Client, auth)
	c.galleriesClient = galleriesClient

	galleryImagesClient := compute.NewGalleryImagesClientWithBaseURI(endpoint, subscriptionId)
	c.configureClient(&galleryImagesClient.Client, auth)
	c.galleryImagesClient = galleryImagesClient

	galleryImageVersionsClient := compute.NewGalleryImageVersionsClientWithBaseURI(endpoint, subscriptionId)
	c.configureClient(&galleryImageVersionsClient.Client, auth)
	c.galleryImageVersionsClient = galleryImageVersionsClient
}

func (c *ArmClient) registerDatabricksClients(endpoint, subscriptionId string, auth autorest.Authorizer) {
	workspacesClient := databricksSvc.NewWorkspacesClientWithBaseURI(endpoint, subscriptionId)
	c.configureClient(&workspacesClient.Client, auth)

	c.databricks = &databricks.Client{
		WorkspacesClient: workspacesClient,
	}
}

func (c *ArmClient) registerDatabases(endpoint, subscriptionId string, auth autorest.Authorizer, sender autorest.Sender) {
	mariadbDBClient := mariadb.NewDatabasesClientWithBaseURI(endpoint, subscriptionId)
	c.configureClient(&mariadbDBClient.Client, auth)
	c.mariadbDatabasesClient = mariadbDBClient

	mariadbServersClient := mariadb.NewServersClientWithBaseURI(endpoint, subscriptionId)
	c.configureClient(&mariadbServersClient.Client, auth)
	c.mariadbServersClient = mariadbServersClient

	// MySQL
	mysqlConfigClient := mysql.NewConfigurationsClientWithBaseURI(endpoint, subscriptionId)
	c.configureClient(&mysqlConfigClient.Client, auth)
	c.mysqlConfigurationsClient = mysqlConfigClient

	mysqlDBClient := mysql.NewDatabasesClientWithBaseURI(endpoint, subscriptionId)
	c.configureClient(&mysqlDBClient.Client, auth)
	c.mysqlDatabasesClient = mysqlDBClient

	mysqlFWClient := mysql.NewFirewallRulesClientWithBaseURI(endpoint, subscriptionId)
	c.configureClient(&mysqlFWClient.Client, auth)
	c.mysqlFirewallRulesClient = mysqlFWClient

	mysqlServersClient := mysql.NewServersClientWithBaseURI(endpoint, subscriptionId)
	c.configureClient(&mysqlServersClient.Client, auth)
	c.mysqlServersClient = mysqlServersClient

	mysqlVirtualNetworkRulesClient := mysql.NewVirtualNetworkRulesClientWithBaseURI(endpoint, subscriptionId)
	c.configureClient(&mysqlVirtualNetworkRulesClient.Client, auth)
	c.mysqlVirtualNetworkRulesClient = mysqlVirtualNetworkRulesClient

	// PostgreSQL
	postgresqlConfigClient := postgresql.NewConfigurationsClientWithBaseURI(endpoint, subscriptionId)
	c.configureClient(&postgresqlConfigClient.Client, auth)
	c.postgresqlConfigurationsClient = postgresqlConfigClient

	postgresqlDBClient := postgresql.NewDatabasesClientWithBaseURI(endpoint, subscriptionId)
	c.configureClient(&postgresqlDBClient.Client, auth)
	c.postgresqlDatabasesClient = postgresqlDBClient

	postgresqlFWClient := postgresql.NewFirewallRulesClientWithBaseURI(endpoint, subscriptionId)
	c.configureClient(&postgresqlFWClient.Client, auth)
	c.postgresqlFirewallRulesClient = postgresqlFWClient

	postgresqlSrvClient := postgresql.NewServersClientWithBaseURI(endpoint, subscriptionId)
	c.configureClient(&postgresqlSrvClient.Client, auth)
	c.postgresqlServersClient = postgresqlSrvClient

	postgresqlVNRClient := postgresql.NewVirtualNetworkRulesClientWithBaseURI(endpoint, subscriptionId)
	c.configureClient(&postgresqlVNRClient.Client, auth)
	c.postgresqlVirtualNetworkRulesClient = postgresqlVNRClient

	// SQL Azure
	sqlDBClient := sql.NewDatabasesClientWithBaseURI(endpoint, subscriptionId)
	c.configureClient(&sqlDBClient.Client, auth)
	c.sqlDatabasesClient = sqlDBClient

	sqlDTDPClient := sql.NewDatabaseThreatDetectionPoliciesClientWithBaseURI(endpoint, subscriptionId)
	setUserAgent(&sqlDTDPClient.Client, "")
	sqlDTDPClient.Authorizer = auth
	sqlDTDPClient.Sender = sender
	sqlDTDPClient.SkipResourceProviderRegistration = c.skipProviderRegistration
	c.sqlDatabaseThreatDetectionPoliciesClient = sqlDTDPClient

	sqlFWClient := sql.NewFirewallRulesClientWithBaseURI(endpoint, subscriptionId)
	c.configureClient(&sqlFWClient.Client, auth)
	c.sqlFirewallRulesClient = sqlFWClient

	sqlEPClient := sql.NewElasticPoolsClientWithBaseURI(endpoint, subscriptionId)
	c.configureClient(&sqlEPClient.Client, auth)
	c.sqlElasticPoolsClient = sqlEPClient

	MsSqlEPClient := MsSql.NewElasticPoolsClientWithBaseURI(endpoint, subscriptionId)
	c.configureClient(&MsSqlEPClient.Client, auth)
	c.msSqlElasticPoolsClient = MsSqlEPClient

	sqlSrvClient := sql.NewServersClientWithBaseURI(endpoint, subscriptionId)
	c.configureClient(&sqlSrvClient.Client, auth)
	c.sqlServersClient = sqlSrvClient

	sqlADClient := sql.NewServerAzureADAdministratorsClientWithBaseURI(endpoint, subscriptionId)
	c.configureClient(&sqlADClient.Client, auth)
	c.sqlServerAzureADAdministratorsClient = sqlADClient

	sqlVNRClient := sql.NewVirtualNetworkRulesClientWithBaseURI(endpoint, subscriptionId)
	c.configureClient(&sqlVNRClient.Client, auth)
	c.sqlVirtualNetworkRulesClient = sqlVNRClient
}

func (c *ArmClient) registerDataFactoryClients(endpoint, subscriptionId string, auth autorest.Authorizer) {
	factoriesClient := datafactorySvc.NewFactoriesClientWithBaseURI(endpoint, subscriptionId)
	c.configureClient(&factoriesClient.Client, auth)

	datasetsClient := datafactorySvc.NewDatasetsClientWithBaseURI(endpoint, subscriptionId)
	c.configureClient(&datasetsClient.Client, auth)

	linkedServicesClient := datafactorySvc.NewLinkedServicesClientWithBaseURI(endpoint, subscriptionId)
	c.configureClient(&linkedServicesClient.Client, auth)

	pipelinesClient := datafactorySvc.NewPipelinesClientWithBaseURI(endpoint, subscriptionId)
	c.configureClient(&pipelinesClient.Client, auth)

	c.dataFactory = &datafactory.Client{
		FactoriesClient:     factoriesClient,
		DatasetClient:       datasetsClient,
		LinkedServiceClient: linkedServicesClient,
		PipelinesClient:     pipelinesClient,
	}
}

func (c *ArmClient) registerDataLakeStoreClients(endpoint, subscriptionId string, auth autorest.Authorizer) {
	storeAccountClient := storeAccount.NewAccountsClientWithBaseURI(endpoint, subscriptionId)
	c.configureClient(&storeAccountClient.Client, auth)
	c.dataLakeStoreAccountClient = storeAccountClient

	storeFirewallRulesClient := storeAccount.NewFirewallRulesClientWithBaseURI(endpoint, subscriptionId)
	c.configureClient(&storeFirewallRulesClient.Client, auth)
	c.dataLakeStoreFirewallRulesClient = storeFirewallRulesClient

	analyticsAccountClient := analyticsAccount.NewAccountsClientWithBaseURI(endpoint, subscriptionId)
	c.configureClient(&analyticsAccountClient.Client, auth)
	c.dataLakeAnalyticsAccountClient = analyticsAccountClient

	filesClient := filesystem.NewClient()
	c.configureClient(&filesClient.Client, auth)
	c.dataLakeStoreFilesClient = filesClient

	analyticsFirewallRulesClient := analyticsAccount.NewFirewallRulesClientWithBaseURI(endpoint, subscriptionId)
	c.configureClient(&analyticsFirewallRulesClient.Client, auth)
	c.dataLakeAnalyticsFirewallRulesClient = analyticsFirewallRulesClient
}

func (c *ArmClient) registerDevTestClients(endpoint, subscriptionId string, auth autorest.Authorizer) {
	labsClient := devtestlabsSvc.NewLabsClientWithBaseURI(endpoint, subscriptionId)
	c.configureClient(&labsClient.Client, auth)

	devTestPoliciesClient := devtestlabsSvc.NewPoliciesClientWithBaseURI(endpoint, subscriptionId)
	c.configureClient(&devTestPoliciesClient.Client, auth)

	devTestVirtualMachinesClient := devtestlabsSvc.NewVirtualMachinesClientWithBaseURI(endpoint, subscriptionId)
	c.configureClient(&devTestVirtualMachinesClient.Client, auth)

	devTestVirtualNetworksClient := devtestlabsSvc.NewVirtualNetworksClientWithBaseURI(endpoint, subscriptionId)
	c.configureClient(&devTestVirtualNetworksClient.Client, auth)

	c.devTestLabs = &devtestlabs.Client{
		LabsClient:            labsClient,
		PoliciesClient:        devTestPoliciesClient,
		VirtualMachinesClient: devTestVirtualMachinesClient,
		VirtualNetworksClient: devTestVirtualNetworksClient,
	}
}

func (c *ArmClient) registerDevSpaceClients(endpoint, subscriptionId string, auth autorest.Authorizer) {
	controllersClient := devspaces.NewControllersClientWithBaseURI(endpoint, subscriptionId)
	c.configureClient(&controllersClient.Client, auth)

	c.devSpace = &devspace.Client{
		ControllersClient: controllersClient,
	}
}

func (c *ArmClient) registerDNSClients(endpoint, subscriptionId string, auth autorest.Authorizer) {
	recordSetsClient := dnsSvc.NewRecordSetsClientWithBaseURI(endpoint, subscriptionId)
	c.configureClient(&recordSetsClient.Client, auth)

	zonesClient := dnsSvc.NewZonesClientWithBaseURI(endpoint, subscriptionId)
	c.configureClient(&zonesClient.Client, auth)

	c.dns = &dns.Client{
		RecordSetsClient: recordSetsClient,
		ZonesClient:      zonesClient,
	}
}

func (c *ArmClient) registerEventGridClients(endpoint, subscriptionId string, auth autorest.Authorizer) {
	domainsClient := eventGridSvc.NewDomainsClientWithBaseURI(endpoint, subscriptionId)
	c.configureClient(&domainsClient.Client, auth)

	eventSubscriptionsClient := eventGridSvc.NewEventSubscriptionsClientWithBaseURI(endpoint, subscriptionId)
	c.configureClient(&eventSubscriptionsClient.Client, auth)

	topicsClient := eventGridSvc.NewTopicsClientWithBaseURI(endpoint, subscriptionId)
	c.configureClient(&topicsClient.Client, auth)

	c.eventGrid = &eventgrid.Client{
		DomainsClient:            domainsClient,
		EventSubscriptionsClient: eventSubscriptionsClient,
		TopicsClient:             topicsClient,
	}
}

func (c *ArmClient) registerEventHubClients(endpoint, subscriptionId string, auth autorest.Authorizer) {
	eventHubsClient := eventHubSvc.NewEventHubsClientWithBaseURI(endpoint, subscriptionId)
	c.configureClient(&eventHubsClient.Client, auth)

	groupsClient := eventHubSvc.NewConsumerGroupsClientWithBaseURI(endpoint, subscriptionId)
	c.configureClient(&groupsClient.Client, auth)

	namespacesClient := eventHubSvc.NewNamespacesClientWithBaseURI(endpoint, subscriptionId)
	c.configureClient(&namespacesClient.Client, auth)

	c.eventhub = &eventhub.Client{
		ConsumerGroupClient: groupsClient,
		EventHubsClient:     eventHubsClient,
		NamespacesClient:    namespacesClient,
	}
}

func (c *ArmClient) registerHDInsightsClients(endpoint, subscriptionId string, auth autorest.Authorizer) {
	applicationsClient := hdinsightSvc.NewApplicationsClientWithBaseURI(endpoint, subscriptionId)
	c.configureClient(&applicationsClient.Client, auth)

	clustersClient := hdinsightSvc.NewClustersClientWithBaseURI(endpoint, subscriptionId)
	c.configureClient(&clustersClient.Client, auth)

	configurationsClient := hdinsightSvc.NewConfigurationsClientWithBaseURI(endpoint, subscriptionId)
	c.configureClient(&configurationsClient.Client, auth)

	c.hdinsight = &hdinsight.Client{
		ApplicationsClient:   applicationsClient,
		ClustersClient:       clustersClient,
		ConfigurationsClient: configurationsClient,
	}
}
func (c *ArmClient) registerIoTHubClients(endpoint, subscriptionId string, auth autorest.Authorizer) {
	iotClient := iotHubSvc.NewIotHubResourceClientWithBaseURI(endpoint, subscriptionId)
	c.configureClient(&iotClient.Client, auth)

	iotDpsClient := iotdps.NewIotDpsResourceClientWithBaseURI(endpoint, subscriptionId)
	c.configureClient(&iotDpsClient.Client, auth)

	iotDpsCertificateClient := iotdps.NewDpsCertificateClientWithBaseURI(endpoint, subscriptionId)
	c.configureClient(&iotDpsCertificateClient.Client, auth)

	c.iothub = &iothub.Client{
		ResourceClient:       iotClient,
		DPSResourceClient:    iotDpsClient,
		DPSCertificateClient: iotDpsCertificateClient,
	}
}

func (c *ArmClient) registerKeyVaultClients(endpoint, subscriptionId string, auth autorest.Authorizer, keyVaultAuth autorest.Authorizer) {
	keyVaultClient := keyvault.NewVaultsClientWithBaseURI(endpoint, subscriptionId)
	c.configureClient(&keyVaultClient.Client, auth)
	c.keyVaultClient = keyVaultClient

	keyVaultManagementClient := keyVault.New()
	c.configureClient(&keyVaultManagementClient.Client, keyVaultAuth)
	c.keyVaultManagementClient = keyVaultManagementClient
}

func (c *ArmClient) registerLogicClients(endpoint, subscriptionId string, auth autorest.Authorizer) {
	workflowsClient := logicSvc.NewWorkflowsClientWithBaseURI(endpoint, subscriptionId)
	c.configureClient(&workflowsClient.Client, auth)

	c.logic = &logic.Client{
		WorkflowsClient: workflowsClient,
	}
}

func (c *ArmClient) registerManagementGroupClients(endpoint string, auth autorest.Authorizer) {
	groupsClient := managementgroupsSvc.NewClientWithBaseURI(endpoint)
	c.configureClient(&groupsClient.Client, auth)

	subscriptionClient := managementgroupsSvc.NewSubscriptionsClientWithBaseURI(endpoint)
	c.configureClient(&subscriptionClient.Client, auth)

	c.managementGroups = &managementgroup.Client{
		GroupsClient:       groupsClient,
		SubscriptionClient: subscriptionClient,
	}
}

func (c *ArmClient) registerMonitorClients(endpoint, subscriptionId string, auth autorest.Authorizer) {
	agc := insights.NewActionGroupsClientWithBaseURI(endpoint, subscriptionId)
	c.configureClient(&agc.Client, auth)
	c.monitorActionGroupsClient = agc

	alac := insights.NewActivityLogAlertsClientWithBaseURI(endpoint, subscriptionId)
	c.configureClient(&alac.Client, auth)
	c.monitorActivityLogAlertsClient = alac

	arc := insights.NewAlertRulesClientWithBaseURI(endpoint, subscriptionId)
	c.configureClient(&arc.Client, auth)
	c.monitorAlertRulesClient = arc

	monitorLogProfilesClient := insights.NewLogProfilesClientWithBaseURI(endpoint, subscriptionId)
	c.configureClient(&monitorLogProfilesClient.Client, auth)
	c.monitorLogProfilesClient = monitorLogProfilesClient

	mac := insights.NewMetricAlertsClientWithBaseURI(endpoint, subscriptionId)
	c.configureClient(&mac.Client, auth)
	c.monitorMetricAlertsClient = mac

	autoscaleSettingsClient := insights.NewAutoscaleSettingsClientWithBaseURI(endpoint, subscriptionId)
	c.configureClient(&autoscaleSettingsClient.Client, auth)
	c.autoscaleSettingsClient = autoscaleSettingsClient

	monitoringInsightsClient := insights.NewDiagnosticSettingsClientWithBaseURI(endpoint, subscriptionId)
	c.configureClient(&monitoringInsightsClient.Client, auth)
	c.monitorDiagnosticSettingsClient = monitoringInsightsClient

	monitoringCategorySettingsClient := insights.NewDiagnosticSettingsCategoryClientWithBaseURI(endpoint, subscriptionId)
	c.configureClient(&monitoringCategorySettingsClient.Client, auth)
	c.monitorDiagnosticSettingsCategoryClient = monitoringCategorySettingsClient
}

func (c *ArmClient) registerMSIClient(endpoint, subscriptionId string, auth autorest.Authorizer) {
	userAssignedIdentitiesClient := msiSvc.NewUserAssignedIdentitiesClientWithBaseURI(endpoint, subscriptionId)
	c.configureClient(&userAssignedIdentitiesClient.Client, auth)

	c.msi = &msi.Client{
		UserAssignedIdentitiesClient: userAssignedIdentitiesClient,
	}
}

func (c *ArmClient) registerNetworkingClients(endpoint, subscriptionId string, auth autorest.Authorizer) {
	applicationGatewaysClient := network.NewApplicationGatewaysClientWithBaseURI(endpoint, subscriptionId)
	c.configureClient(&applicationGatewaysClient.Client, auth)
	c.applicationGatewayClient = applicationGatewaysClient

	appSecurityGroupsClient := network.NewApplicationSecurityGroupsClientWithBaseURI(endpoint, subscriptionId)
	c.configureClient(&appSecurityGroupsClient.Client, auth)
	c.applicationSecurityGroupsClient = appSecurityGroupsClient

	azureFirewallsClient := network.NewAzureFirewallsClientWithBaseURI(endpoint, subscriptionId)
	c.configureClient(&azureFirewallsClient.Client, auth)
	c.azureFirewallsClient = azureFirewallsClient

	connectionMonitorsClient := network.NewConnectionMonitorsClientWithBaseURI(endpoint, subscriptionId)
	c.configureClient(&connectionMonitorsClient.Client, auth)
	c.connectionMonitorsClient = connectionMonitorsClient

	ddosProtectionPlanClient := network.NewDdosProtectionPlansClientWithBaseURI(endpoint, subscriptionId)
	c.configureClient(&ddosProtectionPlanClient.Client, auth)
	c.ddosProtectionPlanClient = ddosProtectionPlanClient

	expressRouteAuthsClient := network.NewExpressRouteCircuitAuthorizationsClientWithBaseURI(endpoint, subscriptionId)
	c.configureClient(&expressRouteAuthsClient.Client, auth)
	c.expressRouteAuthsClient = expressRouteAuthsClient

	expressRouteCircuitsClient := network.NewExpressRouteCircuitsClientWithBaseURI(endpoint, subscriptionId)
	c.configureClient(&expressRouteCircuitsClient.Client, auth)
	c.expressRouteCircuitClient = expressRouteCircuitsClient

	expressRoutePeeringsClient := network.NewExpressRouteCircuitPeeringsClientWithBaseURI(endpoint, subscriptionId)
	c.configureClient(&expressRoutePeeringsClient.Client, auth)
	c.expressRoutePeeringsClient = expressRoutePeeringsClient

	interfacesClient := network.NewInterfacesClientWithBaseURI(endpoint, subscriptionId)
	c.configureClient(&interfacesClient.Client, auth)
	c.ifaceClient = interfacesClient

	loadBalancersClient := network.NewLoadBalancersClientWithBaseURI(endpoint, subscriptionId)
	c.configureClient(&loadBalancersClient.Client, auth)
	c.loadBalancerClient = loadBalancersClient

	localNetworkGatewaysClient := network.NewLocalNetworkGatewaysClientWithBaseURI(endpoint, subscriptionId)
	c.configureClient(&localNetworkGatewaysClient.Client, auth)
	c.localNetConnClient = localNetworkGatewaysClient

	gatewaysClient := network.NewVirtualNetworkGatewaysClientWithBaseURI(endpoint, subscriptionId)
	c.configureClient(&gatewaysClient.Client, auth)
	c.vnetGatewayClient = gatewaysClient

	gatewayConnectionsClient := network.NewVirtualNetworkGatewayConnectionsClientWithBaseURI(endpoint, subscriptionId)
	c.configureClient(&gatewayConnectionsClient.Client, auth)
	c.vnetGatewayConnectionsClient = gatewayConnectionsClient

	netProfileClient := network.NewProfilesClientWithBaseURI(endpoint, subscriptionId)
	c.configureClient(&netProfileClient.Client, auth)
	c.netProfileClient = netProfileClient

	networksClient := network.NewVirtualNetworksClientWithBaseURI(endpoint, subscriptionId)
	c.configureClient(&networksClient.Client, auth)
	c.vnetClient = networksClient

	packetCapturesClient := network.NewPacketCapturesClientWithBaseURI(endpoint, subscriptionId)
	c.configureClient(&packetCapturesClient.Client, auth)
	c.packetCapturesClient = packetCapturesClient

	peeringsClient := network.NewVirtualNetworkPeeringsClientWithBaseURI(endpoint, subscriptionId)
	c.configureClient(&peeringsClient.Client, auth)
	c.vnetPeeringsClient = peeringsClient

	publicIPAddressesClient := network.NewPublicIPAddressesClientWithBaseURI(endpoint, subscriptionId)
	c.configureClient(&publicIPAddressesClient.Client, auth)
	c.publicIPClient = publicIPAddressesClient

	publicIPPrefixesClient := network.NewPublicIPPrefixesClientWithBaseURI(endpoint, subscriptionId)
	c.configureClient(&publicIPPrefixesClient.Client, auth)
	c.publicIPPrefixClient = publicIPPrefixesClient

	routesClient := network.NewRoutesClientWithBaseURI(endpoint, subscriptionId)
	c.configureClient(&routesClient.Client, auth)
	c.routesClient = routesClient

	routeTablesClient := network.NewRouteTablesClientWithBaseURI(endpoint, subscriptionId)
	c.configureClient(&routeTablesClient.Client, auth)
	c.routeTablesClient = routeTablesClient

	securityGroupsClient := network.NewSecurityGroupsClientWithBaseURI(endpoint, subscriptionId)
	c.configureClient(&securityGroupsClient.Client, auth)
	c.secGroupClient = securityGroupsClient

	securityRulesClient := network.NewSecurityRulesClientWithBaseURI(endpoint, subscriptionId)
	c.configureClient(&securityRulesClient.Client, auth)
	c.secRuleClient = securityRulesClient

	subnetsClient := network.NewSubnetsClientWithBaseURI(endpoint, subscriptionId)
	c.configureClient(&subnetsClient.Client, auth)
	c.subnetClient = subnetsClient

	watchersClient := network.NewWatchersClientWithBaseURI(endpoint, subscriptionId)
	c.configureClient(&watchersClient.Client, auth)
	c.watcherClient = watchersClient
}

func (c *ArmClient) registerNotificationHubsClient(endpoint, subscriptionId string, auth autorest.Authorizer) {
	namespacesClient := notificationHubsSvc.NewNamespacesClientWithBaseURI(endpoint, subscriptionId)
	c.configureClient(&namespacesClient.Client, auth)

	notificationHubsClient := notificationHubsSvc.NewClientWithBaseURI(endpoint, subscriptionId)
	c.configureClient(&notificationHubsClient.Client, auth)

	c.notificationHubs = &notificationhub.Client{
		HubsClient:       notificationHubsClient,
		NamespacesClient: namespacesClient,
	}
}

func (c *ArmClient) registerOperationalInsightsClients(endpoint, subscriptionId string, auth autorest.Authorizer) {
	workspacesClient := operationalinsights.NewWorkspacesClientWithBaseURI(endpoint, subscriptionId)
	c.configureClient(&workspacesClient.Client, auth)

	solutionsClient := operationsmanagement.NewSolutionsClientWithBaseURI(endpoint, subscriptionId, "Microsoft.OperationsManagement", "solutions", "testing")
	c.configureClient(&solutionsClient.Client, auth)

	linkedServicesClient := operationalinsights.NewLinkedServicesClientWithBaseURI(endpoint, subscriptionId)
	c.configureClient(&linkedServicesClient.Client, auth)

	c.logAnalytics = &loganalytics.Client{
		LinkedServicesClient: linkedServicesClient,
		SolutionsClient:      solutionsClient,
		WorkspacesClient:     workspacesClient,
	}
}

func (c *ArmClient) registerRecoveryServiceClients(endpoint, subscriptionId string, auth autorest.Authorizer) {
	vaultsClient := recoveryservicesSvc.NewVaultsClientWithBaseURI(endpoint, subscriptionId)
	c.configureClient(&vaultsClient.Client, auth)

	protectedItemsClient := backupSvc.NewProtectedItemsGroupClientWithBaseURI(endpoint, subscriptionId)
	c.configureClient(&protectedItemsClient.Client, auth)

	protectionPoliciesClient := backupSvc.NewProtectionPoliciesClientWithBaseURI(endpoint, subscriptionId)
	c.configureClient(&protectionPoliciesClient.Client, auth)

	c.recoveryServices = &recoveryservices.Client{
		ProtectedItemsClient:     protectedItemsClient,
		ProtectionPoliciesClient: protectionPoliciesClient,
		VaultsClient:             vaultsClient,
	}
}

func (c *ArmClient) registerRedisClients(endpoint, subscriptionId string, auth autorest.Authorizer) {
	cacheClient := redisSvc.NewClientWithBaseURI(endpoint, subscriptionId)
	c.configureClient(&cacheClient.Client, auth)

	firewallRuleClient := redisSvc.NewFirewallRulesClientWithBaseURI(endpoint, subscriptionId)
	c.configureClient(&firewallRuleClient.Client, auth)

	patchSchedulesClient := redisSvc.NewPatchSchedulesClientWithBaseURI(endpoint, subscriptionId)
	c.configureClient(&patchSchedulesClient.Client, auth)

	c.redis = &redis.Client{
		Client:               cacheClient,
		FirewallRulesClient:  firewallRuleClient,
		PatchSchedulesClient: patchSchedulesClient,
	}
}

func (c *ArmClient) registerRelayClients(endpoint, subscriptionId string, auth autorest.Authorizer) {
	namespacesClient := relaySvc.NewNamespacesClientWithBaseURI(endpoint, subscriptionId)
	c.configureClient(&namespacesClient.Client, auth)

	c.relay = &relay.Client{
		NamespacesClient: namespacesClient,
	}
}

func (c *ArmClient) registerResourcesClients(endpoint, subscriptionId string, auth autorest.Authorizer) {
	locksClient := locks.NewManagementLocksClientWithBaseURI(endpoint, subscriptionId)
	c.configureClient(&locksClient.Client, auth)
	c.managementLocksClient = locksClient

	deploymentsClient := resources.NewDeploymentsClientWithBaseURI(endpoint, subscriptionId)
	c.configureClient(&deploymentsClient.Client, auth)
	c.deploymentsClient = deploymentsClient

	resourcesClient := resources.NewClientWithBaseURI(endpoint, subscriptionId)
	c.configureClient(&resourcesClient.Client, auth)
	c.resourcesClient = resourcesClient

	resourceGroupsClient := resources.NewGroupsClientWithBaseURI(endpoint, subscriptionId)
	c.configureClient(&resourceGroupsClient.Client, auth)
	c.resourceGroupsClient = resourceGroupsClient

	subscriptionsClient := subscriptions.NewClientWithBaseURI(endpoint)
	c.configureClient(&subscriptionsClient.Client, auth)
	c.subscriptionsClient = subscriptionsClient

	// this has to come from the Profile since this is shared with Stack
	providersClient := resourcesprofile.NewProvidersClientWithBaseURI(endpoint, subscriptionId)
	c.configureClient(&providersClient.Client, auth)
	c.providersClient = providersClient
}

func (c *ArmClient) registerSchedulerClients(endpoint, subscriptionId string, auth autorest.Authorizer) {
	jobCollectionsClient := schedulerSvc.NewJobCollectionsClientWithBaseURI(endpoint, subscriptionId) //nolint: megacheck
	c.configureClient(&jobCollectionsClient.Client, auth)

	jobsClient := schedulerSvc.NewJobsClientWithBaseURI(endpoint, subscriptionId) //nolint: megacheck
	c.configureClient(&jobsClient.Client, auth)

	c.scheduler = &scheduler.Client{
		JobCollectionsClient: jobCollectionsClient,
		JobsClient:           jobsClient,
	}
}

func (c *ArmClient) registerSearchClients(endpoint, subscriptionId string, auth autorest.Authorizer) {
	searchAdminKeysClient := searchSvc.NewAdminKeysClientWithBaseURI(endpoint, subscriptionId)
	c.configureClient(&searchAdminKeysClient.Client, auth)

	servicesClient := searchSvc.NewServicesClientWithBaseURI(endpoint, subscriptionId)
	c.configureClient(&servicesClient.Client, auth)

	c.search = &search.Client{
		AdminKeysClient: searchAdminKeysClient,
		ServicesClient:  servicesClient,
	}
}

func (c *ArmClient) registerSecurityCenterClients(endpoint, subscriptionId string, auth autorest.Authorizer) {
	ascLocation := "Global"

	contactsClient := securitySvc.NewContactsClientWithBaseURI(endpoint, subscriptionId, ascLocation)
	c.configureClient(&contactsClient.Client, auth)

	pricingsClient := securitySvc.NewPricingsClientWithBaseURI(endpoint, subscriptionId, ascLocation)
	c.configureClient(&pricingsClient.Client, auth)

	workspaceSettingsClient := securitySvc.NewWorkspaceSettingsClientWithBaseURI(endpoint, subscriptionId, ascLocation)
	c.configureClient(&workspaceSettingsClient.Client, auth)

	c.securityCenter = &securitycenter.Client{
		ContactsClient:  contactsClient,
		PricingClient:   pricingsClient,
		WorkspaceClient: workspaceSettingsClient,
	}
}

func (c *ArmClient) registerServiceBusClients(endpoint, subscriptionId string, auth autorest.Authorizer) {
	queuesClient := servicebusSvc.NewQueuesClientWithBaseURI(endpoint, subscriptionId)
	c.configureClient(&queuesClient.Client, auth)

	namespacesClient := servicebusSvc.NewNamespacesClientWithBaseURI(endpoint, subscriptionId)
	c.configureClient(&namespacesClient.Client, auth)

	topicsClient := servicebusSvc.NewTopicsClientWithBaseURI(endpoint, subscriptionId)
	c.configureClient(&topicsClient.Client, auth)

	subscriptionsClient := servicebusSvc.NewSubscriptionsClientWithBaseURI(endpoint, subscriptionId)
	c.configureClient(&subscriptionsClient.Client, auth)

	subscriptionRulesClient := servicebusSvc.NewRulesClientWithBaseURI(endpoint, subscriptionId)
	c.configureClient(&subscriptionRulesClient.Client, auth)

	c.servicebus = &servicebus.Client{
		QueuesClient:            queuesClient,
		NamespacesClient:        namespacesClient,
		TopicsClient:            topicsClient,
		SubscriptionsClient:     subscriptionsClient,
		SubscriptionRulesClient: subscriptionRulesClient,
	}
}

func (c *ArmClient) registerServiceFabricClients(endpoint, subscriptionId string, auth autorest.Authorizer) {
	clustersClient := servicefabricSvc.NewClustersClientWithBaseURI(endpoint, subscriptionId)
	c.configureClient(&clustersClient.Client, auth)

	c.serviceFabric = &servicefabric.Client{
		ClustersClient: clustersClient,
	}
}

func (c *ArmClient) registerSignalRClients(endpoint, subscriptionId string, auth autorest.Authorizer) {
	client := signalrSvc.NewClientWithBaseURI(endpoint, subscriptionId)
	c.configureClient(&client.Client, auth)

	c.signalr = &signalr.Client{
		Client: client,
	}
}

func (c *ArmClient) registerStorageClients(endpoint, subscriptionId string, auth autorest.Authorizer) {
	accountsClient := storage.NewAccountsClientWithBaseURI(endpoint, subscriptionId)
	c.configureClient(&accountsClient.Client, auth)
	c.storageServiceClient = accountsClient

	usageClient := storage.NewUsagesClientWithBaseURI(endpoint, subscriptionId)
	c.configureClient(&usageClient.Client, auth)
	c.storageUsageClient = usageClient
}

func (c *ArmClient) registerStreamAnalyticsClients(endpoint, subscriptionId string, auth autorest.Authorizer) {
	functionsClient := streamanalytics.NewFunctionsClientWithBaseURI(endpoint, subscriptionId)
	c.configureClient(&functionsClient.Client, auth)
	c.streamAnalyticsFunctionsClient = functionsClient

	jobsClient := streamanalytics.NewStreamingJobsClientWithBaseURI(endpoint, subscriptionId)
	c.configureClient(&jobsClient.Client, auth)
	c.streamAnalyticsJobsClient = jobsClient

	inputsClient := streamanalytics.NewInputsClientWithBaseURI(endpoint, subscriptionId)
	c.configureClient(&inputsClient.Client, auth)
	c.streamAnalyticsInputsClient = inputsClient

	outputsClient := streamanalytics.NewOutputsClientWithBaseURI(endpoint, subscriptionId)
	c.configureClient(&outputsClient.Client, auth)
	c.streamAnalyticsOutputsClient = outputsClient

	transformationsClient := streamanalytics.NewTransformationsClientWithBaseURI(endpoint, subscriptionId)
	c.configureClient(&transformationsClient.Client, auth)
	c.streamAnalyticsTransformationsClient = transformationsClient
}

func (c *ArmClient) registerTrafficManagerClients(endpoint, subscriptionId string, auth autorest.Authorizer) {
	endpointsClient := trafficmanagerSvc.NewEndpointsClientWithBaseURI(endpoint, c.subscriptionId)
	c.configureClient(&endpointsClient.Client, auth)

	geographicalHierarchiesClient := trafficmanagerSvc.NewGeographicHierarchiesClientWithBaseURI(endpoint, subscriptionId)
	c.configureClient(&geographicalHierarchiesClient.Client, auth)

	profilesClient := trafficmanagerSvc.NewProfilesClientWithBaseURI(endpoint, subscriptionId)
	c.configureClient(&profilesClient.Client, auth)

	c.trafficManager = &trafficmanager.Client{
		EndpointsClient:              endpointsClient,
		GeographialHierarchiesClient: geographicalHierarchiesClient,
		ProfilesClient:               profilesClient,
	}
}

func (c *ArmClient) registerWebClients(endpoint, subscriptionId string, auth autorest.Authorizer) {
	appServicePlansClient := web.NewAppServicePlansClientWithBaseURI(endpoint, subscriptionId)
	c.configureClient(&appServicePlansClient.Client, auth)
	c.appServicePlansClient = appServicePlansClient

	appsClient := web.NewAppsClientWithBaseURI(endpoint, subscriptionId)
	c.configureClient(&appsClient.Client, auth)
	c.appServicesClient = appsClient
}

func (c *ArmClient) registerPolicyClients(endpoint, subscriptionId string, auth autorest.Authorizer) {
	assignmentsClient := policySvc.NewAssignmentsClientWithBaseURI(endpoint, subscriptionId)
	c.configureClient(&assignmentsClient.Client, auth)

	definitionsClient := policySvc.NewDefinitionsClientWithBaseURI(endpoint, subscriptionId)
	c.configureClient(&definitionsClient.Client, auth)

	setDefinitionsClient := policySvc.NewSetDefinitionsClientWithBaseURI(endpoint, subscriptionId)
	c.configureClient(&setDefinitionsClient.Client, auth)

	c.policy = &policy.Client{
		AssignmentsClient:    assignmentsClient,
		DefinitionsClient:    definitionsClient,
		SetDefinitionsClient: setDefinitionsClient,
	}
}

func (c *ArmClient) registerAnalysisServicesClients(endpoint, subscriptionId string, auth autorest.Authorizer) {
	analysisServicesServersClient := analysisservices.NewServersClientWithBaseURI(endpoint, subscriptionId)
	c.configureClient(&analysisServicesServersClient.Client, auth)
	c.analysisServicesServerClient = analysisServicesServersClient
}

var (
	storageKeyCacheMu sync.RWMutex
	storageKeyCache   = make(map[string]string)
)

func (c *ArmClient) getKeyForStorageAccount(ctx context.Context, resourceGroupName, storageAccountName string) (string, bool, error) {
	cacheIndex := resourceGroupName + "/" + storageAccountName
	storageKeyCacheMu.RLock()
	key, ok := storageKeyCache[cacheIndex]
	storageKeyCacheMu.RUnlock()

	if ok {
		return key, true, nil
	}

	storageKeyCacheMu.Lock()
	defer storageKeyCacheMu.Unlock()
	key, ok = storageKeyCache[cacheIndex]
	if !ok {
		accountKeys, err := c.storageServiceClient.ListKeys(ctx, resourceGroupName, storageAccountName)
		if utils.ResponseWasNotFound(accountKeys.Response) {
			return "", false, nil
		}
		if err != nil {
			// We assume this is a transient error rather than a 404 (which is caught above),  so assume the
			// storeAccount still exists.
			return "", true, fmt.Errorf("Error retrieving keys for storage storeAccount %q: %s", storageAccountName, err)
		}

		if accountKeys.Keys == nil {
			return "", false, fmt.Errorf("Nil key returned for storage storeAccount %q", storageAccountName)
		}

		keys := *accountKeys.Keys
		if len(keys) <= 0 {
			return "", false, fmt.Errorf("No keys returned for storage storeAccount %q", storageAccountName)
		}

		keyPtr := keys[0].Value
		if keyPtr == nil {
			return "", false, fmt.Errorf("The first key returned is nil for storage storeAccount %q", storageAccountName)
		}

		key = *keyPtr
		storageKeyCache[cacheIndex] = key
	}

	return key, true, nil
}

func (c *ArmClient) getBlobStorageClientForStorageAccount(ctx context.Context, resourceGroupName, storageAccountName string) (*mainStorage.BlobStorageClient, bool, error) {
	key, accountExists, err := c.getKeyForStorageAccount(ctx, resourceGroupName, storageAccountName)
	if err != nil {
		return nil, accountExists, err
	}
	if !accountExists {
		return nil, false, nil
	}

	storageClient, err := mainStorage.NewClient(storageAccountName, key, c.environment.StorageEndpointSuffix,
		mainStorage.DefaultAPIVersion, true)
	if err != nil {
		return nil, true, fmt.Errorf("Error creating storage client for storage storeAccount %q: %s", storageAccountName, err)
	}

	blobClient := storageClient.GetBlobService()
	return &blobClient, true, nil
}

func (c *ArmClient) getFileServiceClientForStorageAccount(ctx context.Context, resourceGroupName, storageAccountName string) (*mainStorage.FileServiceClient, bool, error) {
	key, accountExists, err := c.getKeyForStorageAccount(ctx, resourceGroupName, storageAccountName)
	if err != nil {
		return nil, accountExists, err
	}
	if !accountExists {
		return nil, false, nil
	}

	storageClient, err := mainStorage.NewClient(storageAccountName, key, c.environment.StorageEndpointSuffix,
		mainStorage.DefaultAPIVersion, true)
	if err != nil {
		return nil, true, fmt.Errorf("Error creating storage client for storage storeAccount %q: %s", storageAccountName, err)
	}

	fileClient := storageClient.GetFileService()
	return &fileClient, true, nil
}

func (c *ArmClient) getTableServiceClientForStorageAccount(ctx context.Context, resourceGroupName, storageAccountName string) (*mainStorage.TableServiceClient, bool, error) {
	key, accountExists, err := c.getKeyForStorageAccount(ctx, resourceGroupName, storageAccountName)
	if err != nil {
		return nil, accountExists, err
	}
	if !accountExists {
		return nil, false, nil
	}

	storageClient, err := mainStorage.NewClient(storageAccountName, key, c.environment.StorageEndpointSuffix,
		mainStorage.DefaultAPIVersion, true)
	if err != nil {
		return nil, true, fmt.Errorf("Error creating storage client for storage storeAccount %q: %s", storageAccountName, err)
	}

	tableClient := storageClient.GetTableService()
	return &tableClient, true, nil
}

func (c *ArmClient) getQueueServiceClientForStorageAccount(ctx context.Context, resourceGroupName, storageAccountName string) (*mainStorage.QueueServiceClient, bool, error) {
	key, accountExists, err := c.getKeyForStorageAccount(ctx, resourceGroupName, storageAccountName)
	if err != nil {
		return nil, accountExists, err
	}
	if !accountExists {
		return nil, false, nil
	}

	storageClient, err := mainStorage.NewClient(storageAccountName, key, c.environment.StorageEndpointSuffix,
		mainStorage.DefaultAPIVersion, true)
	if err != nil {
		return nil, true, fmt.Errorf("Error creating storage client for storage storeAccount %q: %s", storageAccountName, err)
	}

	queueClient := storageClient.GetQueueService()
	return &queueClient, true, nil
}<|MERGE_RESOLUTION|>--- conflicted
+++ resolved
@@ -10,11 +10,8 @@
 	"time"
 
 	resourcesprofile "github.com/Azure/azure-sdk-for-go/profiles/2017-03-09/resources/mgmt/resources"
-<<<<<<< HEAD
 	"github.com/Azure/azure-sdk-for-go/services/analysisservices/mgmt/2017-08-01/analysisservices"
 	"github.com/Azure/azure-sdk-for-go/services/apimanagement/mgmt/2018-01-01/apimanagement"
-=======
->>>>>>> c5c02cd9
 	appinsights "github.com/Azure/azure-sdk-for-go/services/appinsights/mgmt/2015-05-01/insights"
 	"github.com/Azure/azure-sdk-for-go/services/batch/mgmt/2018-12-01/batch"
 	"github.com/Azure/azure-sdk-for-go/services/compute/mgmt/2018-06-01/compute"
@@ -270,35 +267,6 @@
 	resourcesClient       resources.Client
 	resourceGroupsClient  resources.GroupsClient
 	subscriptionsClient   subscriptions.Client
-<<<<<<< HEAD
-
-	// Scheduler
-	schedulerJobCollectionsClient scheduler.JobCollectionsClient //nolint: megacheck
-	schedulerJobsClient           scheduler.JobsClient           //nolint: megacheck
-
-	// Search
-	searchServicesClient  search.ServicesClient
-	searchAdminKeysClient search.AdminKeysClient
-
-	// Security Centre
-	securityCenterPricingClient   security.PricingsClient
-	securityCenterContactsClient  security.ContactsClient
-	securityCenterWorkspaceClient security.WorkspaceSettingsClient
-
-	// ServiceBus
-	serviceBusQueuesClient            servicebus.QueuesClient
-	serviceBusNamespacesClient        servicebus.NamespacesClient
-	serviceBusTopicsClient            servicebus.TopicsClient
-	serviceBusSubscriptionsClient     servicebus.SubscriptionsClient
-	serviceBusSubscriptionRulesClient servicebus.RulesClient
-
-	// Service Fabric
-	serviceFabricClustersClient servicefabric.ClustersClient
-
-	// SignalR
-	signalRClient signalr.Client
-=======
->>>>>>> c5c02cd9
 
 	// Storage
 	storageServiceClient storage.AccountsClient
@@ -314,37 +282,9 @@
 	// Web
 	appServicePlansClient web.AppServicePlansClient
 	appServicesClient     web.AppsClient
-<<<<<<< HEAD
-
-	// Policy
-	policyAssignmentsClient    policy.AssignmentsClient
-	policyDefinitionsClient    policy.DefinitionsClient
-	policySetDefinitionsClient policy.SetDefinitionsClient
 
 	// Analysis Services
 	analysisServicesServerClient analysisservices.ServersClient
-}
-
-var (
-	msClientRequestIDOnce sync.Once
-	msClientRequestID     string
-)
-
-// clientRequestID generates a UUID to pass through `x-ms-client-request-id` header.
-func clientRequestID() string {
-	msClientRequestIDOnce.Do(func() {
-		var err error
-		msClientRequestID, err = uuid.GenerateUUID()
-
-		if err != nil {
-			log.Printf("[WARN] Fail to generate uuid for msClientRequestID: %+v", err)
-		}
-	})
-
-	log.Printf("[DEBUG] AzureRM Client Request Id: %s", msClientRequestID)
-	return msClientRequestID
-=======
->>>>>>> c5c02cd9
 }
 
 func (c *ArmClient) configureClient(client *autorest.Client, auth autorest.Authorizer) {
