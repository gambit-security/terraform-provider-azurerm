// Copyright (c) HashiCorp, Inc.
// SPDX-License-Identifier: MPL-2.0

package helpers

import (
	"strconv"
	"strings"

	"github.com/hashicorp/go-azure-helpers/lang/pointer"
	"github.com/hashicorp/terraform-provider-azurerm/internal/features"
	"github.com/hashicorp/terraform-provider-azurerm/internal/services/appservice/validate"
	"github.com/hashicorp/terraform-provider-azurerm/internal/tf/pluginsdk"
	"github.com/hashicorp/terraform-provider-azurerm/internal/tf/validation"
	"github.com/tombuildsstuff/kermit/sdk/web/2022-09-01/web"
)

type AutoHealSettingWindows struct {
	Triggers []AutoHealTriggerWindows `tfschema:"trigger"`
	Actions  []AutoHealActionWindows  `tfschema:"action"`
}

type AutoHealTriggerWindows struct {
	Requests             []AutoHealRequestTrigger      `tfschema:"requests"`
	PrivateMemoryKB      int                           `tfschema:"private_memory_kb"` // Private should be > 102400 KB (100 MB) to 13631488 KB (13 GB), defaults to 0 however and is always present.
	StatusCodes          []AutoHealStatusCodeTrigger   `tfschema:"status_code"`       // 0 or more, ranges split by `-`, ranges cannot use sub-status or win32 code
	SlowRequests         []AutoHealSlowRequest         `tfschema:"slow_request"`
	SlowRequestsWithPath []AutoHealSlowRequestWithPath `tfschema:"slow_request_with_path"`
}

type AutoHealRequestTrigger struct {
	Count    int    `tfschema:"count"`
	Interval string `tfschema:"interval"`
}

type AutoHealStatusCodeTrigger struct {
	StatusCodeRange string `tfschema:"status_code_range"` // Conflicts with `StatusCode`, `Win32Code`, and `SubStatus` when not a single value...
	SubStatus       int    `tfschema:"sub_status"`
	Win32Status     int    `tfschema:"win32_status"`
	Path            string `tfschema:"path"`
	Count           int    `tfschema:"count"`
	Interval        string `tfschema:"interval"` // Format - hh:mm:ss
}

type AutoHealSlowRequest struct {
	TimeTaken string `tfschema:"time_taken"`
	Interval  string `tfschema:"interval"`
	Count     int    `tfschema:"count"`
	Path      string `tfschema:"path"`
}

type AutoHealSlowRequestWithPath struct {
	TimeTaken string `tfschema:"time_taken"`
	Interval  string `tfschema:"interval"`
	Count     int    `tfschema:"count"`
	Path      string `tfschema:"path"`
}

type AutoHealActionWindows struct {
	ActionType         string                 `tfschema:"action_type"`                    // Enum
	CustomAction       []AutoHealCustomAction `tfschema:"custom_action"`                  // Max: 1, needs `action_type` to be "Custom"
	MinimumProcessTime string                 `tfschema:"minimum_process_execution_time"` // Minimum uptime for process before action will trigger
}

type AutoHealCustomAction struct {
	Executable string `tfschema:"executable"`
	Parameters string `tfschema:"parameters"`
}

func autoHealSettingSchemaWindows() *pluginsdk.Schema {
	return &pluginsdk.Schema{
		Type:     pluginsdk.TypeList,
		Optional: true,
		MaxItems: 1,
		Elem: &pluginsdk.Resource{
			Schema: map[string]*pluginsdk.Schema{
				"trigger": autoHealTriggerSchemaWindows(),

				"action": autoHealActionSchemaWindows(),
			},
		},
		RequiredWith: []string{
			"site_config.0.auto_heal_enabled",
		},
	}
}

func autoHealSettingSchemaWindowsComputed() *pluginsdk.Schema {
	return &pluginsdk.Schema{
		Type:     pluginsdk.TypeList,
		Computed: true,
		Elem: &pluginsdk.Resource{
			Schema: map[string]*pluginsdk.Schema{
				"trigger": autoHealTriggerSchemaWindowsComputed(),

				"action": autoHealActionSchemaWindowsComputed(),
			},
		},
	}
}

func autoHealActionSchemaWindows() *pluginsdk.Schema {
	return &pluginsdk.Schema{
		Type:     pluginsdk.TypeList,
		Required: true,
		MaxItems: 1,
		Elem: &pluginsdk.Resource{
			Schema: map[string]*pluginsdk.Schema{
				"action_type": {
					Type:     pluginsdk.TypeString,
					Required: true,
					ValidateFunc: validation.StringInSlice([]string{
						string(web.AutoHealActionTypeCustomAction),
						string(web.AutoHealActionTypeLogEvent),
						string(web.AutoHealActionTypeRecycle),
					}, false),
				},

				"custom_action": {
					Type:     pluginsdk.TypeList,
					Optional: true,
					MaxItems: 1,
					Elem: &pluginsdk.Resource{
						Schema: map[string]*pluginsdk.Schema{
							"executable": {
								Type:         pluginsdk.TypeString,
								Required:     true,
								ValidateFunc: validation.StringIsNotEmpty,
							},

							"parameters": {
								Type:         pluginsdk.TypeString,
								Optional:     true,
								ValidateFunc: validation.StringIsNotEmpty,
							},
						},
					},
				},

				"minimum_process_execution_time": {
					Type:     pluginsdk.TypeString,
					Optional: true,
					Computed: true,
					// ValidateFunc: // TODO - Time in hh:mm:ss, because why not...
				},
			},
		},
	}
}

func autoHealActionSchemaWindowsComputed() *pluginsdk.Schema {
	return &pluginsdk.Schema{
		Type:     pluginsdk.TypeList,
		Computed: true,
		Elem: &pluginsdk.Resource{
			Schema: map[string]*pluginsdk.Schema{
				"action_type": {
					Type:     pluginsdk.TypeString,
					Computed: true,
				},

				"custom_action": {
					Type:     pluginsdk.TypeList,
					Computed: true,
					Elem: &pluginsdk.Resource{
						Schema: map[string]*pluginsdk.Schema{
							"executable": {
								Type:     pluginsdk.TypeString,
								Computed: true,
							},

							"parameters": {
								Type:     pluginsdk.TypeString,
								Computed: true,
							},
						},
					},
				},

				"minimum_process_execution_time": {
					Type:     pluginsdk.TypeString,
					Computed: true,
				},
			},
		},
	}
}

// (@jackofallops) - trigger schemas intentionally left long-hand for now
func autoHealTriggerSchemaWindows() *pluginsdk.Schema {
	s := &pluginsdk.Schema{
		Type:     pluginsdk.TypeList,
		Required: true,
		MaxItems: 1,
		Elem: &pluginsdk.Resource{
			Schema: map[string]*pluginsdk.Schema{
				"requests": {
					Type:     pluginsdk.TypeList,
					Optional: true,
					MaxItems: 1,
					Elem: &pluginsdk.Resource{
						Schema: map[string]*pluginsdk.Schema{
							"count": {
								Type:         pluginsdk.TypeInt,
								Required:     true,
								ValidateFunc: validation.IntAtLeast(1),
							},

							"interval": {
								Type:         pluginsdk.TypeString,
								Required:     true,
								ValidateFunc: validate.TimeInterval, // TODO should be hh:mm:ss - This is too loose, need to improve
							},
						},
					},
				},

				"private_memory_kb": {
					Type:         pluginsdk.TypeInt,
					Optional:     true,
					ValidateFunc: validation.IntBetween(102400, 13631488),
				},

				"status_code": {
					Type:     pluginsdk.TypeList,
					Optional: true,
					Elem: &pluginsdk.Resource{
						Schema: map[string]*pluginsdk.Schema{
							"status_code_range": {
								Type:         pluginsdk.TypeString,
								Required:     true,
								ValidateFunc: validate.StatusCodeRange,
							},

							"count": {
								Type:         pluginsdk.TypeInt,
								Required:     true,
								ValidateFunc: validation.IntAtLeast(1),
							},

							"interval": {
								Type:         pluginsdk.TypeString,
								Required:     true,
								ValidateFunc: validate.TimeInterval,
							},

							"sub_status": {
								Type:     pluginsdk.TypeInt,
								Optional: true,
							},

							"win32_status": {
								Type:     pluginsdk.TypeInt,
								Optional: true,
							},

							"path": {
								Type:         pluginsdk.TypeString,
								Optional:     true,
								ValidateFunc: validation.StringIsNotEmpty,
							},
						},
					},
				},

				"slow_request": {
					Type:     pluginsdk.TypeList,
					Optional: true,
					MaxItems: 1,
					Elem: &pluginsdk.Resource{
						Schema: map[string]*pluginsdk.Schema{
							"time_taken": {
								Type:         pluginsdk.TypeString,
								Required:     true,
								ValidateFunc: validate.TimeInterval,
							},

							"interval": {
								Type:         pluginsdk.TypeString,
								Required:     true,
								ValidateFunc: validate.TimeInterval,
							},

							"count": {
								Type:         pluginsdk.TypeInt,
								Required:     true,
								ValidateFunc: validation.IntAtLeast(1),
							},
						},
					},
				},

				"slow_request_with_path": {
					Type:     pluginsdk.TypeList,
					Optional: true,
					Elem: &pluginsdk.Resource{
						Schema: map[string]*pluginsdk.Schema{
							"time_taken": {
								Type:         pluginsdk.TypeString,
								Required:     true,
								ValidateFunc: validate.TimeInterval,
							},

							"interval": {
								Type:         pluginsdk.TypeString,
								Required:     true,
								ValidateFunc: validate.TimeInterval,
							},

							"count": {
								Type:         pluginsdk.TypeInt,
								Required:     true,
								ValidateFunc: validation.IntAtLeast(1),
							},

							"path": {
								Type:         pluginsdk.TypeString,
								Optional:     true,
								ValidateFunc: validation.StringIsNotEmpty,
							},
						},
					},
				},
			},
		},
	}
	if !features.FourPointOhBeta() {
		s.Elem.(*pluginsdk.Resource).Schema["slow_request"] = &pluginsdk.Schema{
			Type:     pluginsdk.TypeList,
			Optional: true,
			MaxItems: 1,
			Elem: &pluginsdk.Resource{
				Schema: map[string]*pluginsdk.Schema{
					"time_taken": {
						Type:         pluginsdk.TypeString,
						Required:     true,
						ValidateFunc: validate.TimeInterval,
					},

					"interval": {
						Type:         pluginsdk.TypeString,
						Required:     true,
						ValidateFunc: validate.TimeInterval,
					},

					"count": {
						Type:         pluginsdk.TypeInt,
						Required:     true,
						ValidateFunc: validation.IntAtLeast(1),
					},

					"path": {
						Type:         pluginsdk.TypeString,
						Optional:     true,
						ValidateFunc: validation.StringIsNotEmpty,
						Deprecated:   "`path` will be removed in `slow_request` and please use `slow_request_with_path` to set the path in version 4.0 of the AzureRM Provider.",
					},
				},
			},
		}
	}
	return s
}

func autoHealTriggerSchemaWindowsComputed() *pluginsdk.Schema {
	s := &pluginsdk.Schema{
		Type:     pluginsdk.TypeList,
		Computed: true,
		Elem: &pluginsdk.Resource{
			Schema: map[string]*pluginsdk.Schema{
				"requests": {
					Type:     pluginsdk.TypeList,
					Computed: true,
					Elem: &pluginsdk.Resource{
						Schema: map[string]*pluginsdk.Schema{
							"count": {
								Type:     pluginsdk.TypeInt,
								Computed: true,
							},

							"interval": {
								Type:     pluginsdk.TypeString,
								Computed: true,
							},
						},
					},
				},

				"private_memory_kb": {
					Type:     pluginsdk.TypeInt,
					Computed: true,
				},

				"status_code": {
					Type:     pluginsdk.TypeList,
					Computed: true,
					Elem: &pluginsdk.Resource{
						Schema: map[string]*pluginsdk.Schema{
							"status_code_range": {
								Type:     pluginsdk.TypeString,
								Computed: true,
							},

							"count": {
								Type:     pluginsdk.TypeInt,
								Computed: true,
							},

							"interval": {
								Type:     pluginsdk.TypeString,
								Computed: true,
							},

							"sub_status": {
								Type:     pluginsdk.TypeInt,
								Computed: true,
							},

							"win32_status": {
								Type:     pluginsdk.TypeInt,
								Computed: true,
							},

							"path": {
								Type:     pluginsdk.TypeString,
								Computed: true,
							},
						},
					},
				},

				"slow_request": {
					Type:     pluginsdk.TypeList,
					Computed: true,
					Elem: &pluginsdk.Resource{
						Schema: map[string]*pluginsdk.Schema{
							"time_taken": {
								Type:     pluginsdk.TypeString,
								Computed: true,
							},

							"interval": {
								Type:     pluginsdk.TypeString,
								Computed: true,
							},

							"count": {
								Type:     pluginsdk.TypeInt,
								Computed: true,
							},
						},
					},
				},

				"slow_request_with_path": {
					Type:     pluginsdk.TypeList,
					Computed: true,
					Elem: &pluginsdk.Resource{
						Schema: map[string]*pluginsdk.Schema{
							"time_taken": {
								Type:     pluginsdk.TypeString,
								Computed: true,
							},

							"interval": {
								Type:     pluginsdk.TypeString,
								Computed: true,
							},

							"count": {
								Type:     pluginsdk.TypeInt,
								Computed: true,
							},

							"path": {
								Type:     pluginsdk.TypeString,
								Computed: true,
							},
						},
					},
				},
			},
		},
	}
	if !features.FourPointOh() {
		s.Elem.(*pluginsdk.Resource).Schema["slow_request"] = &pluginsdk.Schema{
			Type:     pluginsdk.TypeList,
			Computed: true,
			Elem: &pluginsdk.Resource{
				Schema: map[string]*pluginsdk.Schema{
					"time_taken": {
						Type:     pluginsdk.TypeString,
						Computed: true,
					},

					"interval": {
						Type:     pluginsdk.TypeString,
						Computed: true,
					},

					"count": {
						Type:     pluginsdk.TypeInt,
						Computed: true,
					},

					"path": {
						Type:       pluginsdk.TypeString,
						Computed:   true,
						Deprecated: "`path` will be removed in `slow_request` and please use `slow_request_with_path` to set the path in version 4.0 of the AzureRM Provider.",
					},
				},
			},
		}
	}
	return s
}

func expandAutoHealSettingsWindows(autoHealSettings []AutoHealSettingWindows) *web.AutoHealRules {
	if len(autoHealSettings) == 0 {
		return &web.AutoHealRules{}
	}

	result := &web.AutoHealRules{
		Triggers: &web.AutoHealTriggers{},
		Actions:  &web.AutoHealActions{},
	}

	autoHeal := autoHealSettings[0]

	triggers := autoHeal.Triggers[0]
	if len(triggers.Requests) == 1 {
		result.Triggers.Requests = &web.RequestsBasedTrigger{
			Count:        pointer.To(int32(triggers.Requests[0].Count)),
			TimeInterval: pointer.To(triggers.Requests[0].Interval),
		}
	}

	if len(triggers.SlowRequests) == 1 {
		result.Triggers.SlowRequests = &web.SlowRequestsBasedTrigger{
			TimeTaken:    pointer.To(triggers.SlowRequests[0].TimeTaken),
			TimeInterval: pointer.To(triggers.SlowRequests[0].Interval),
			Count:        pointer.To(int32(triggers.SlowRequests[0].Count)),
		}
		if !features.FourPointOh() {
			if triggers.SlowRequests[0].Path != "" {
				result.Triggers.SlowRequests.Path = pointer.To(triggers.SlowRequests[0].Path)
			}
		}
	}

	if len(triggers.SlowRequestsWithPath) > 0 {
		slowRequestWithPathTriggers := make([]web.SlowRequestsBasedTrigger, 0)
		for _, sr := range triggers.SlowRequestsWithPath {
			trigger := web.SlowRequestsBasedTrigger{
				TimeTaken:    pointer.To(sr.TimeTaken),
				TimeInterval: pointer.To(sr.Interval),
				Count:        pointer.To(int32(sr.Count)),
			}
			if sr.Path != "" {
				trigger.Path = pointer.To(sr.Path)
			}
			slowRequestWithPathTriggers = append(slowRequestWithPathTriggers, trigger)
		}
		result.Triggers.SlowRequestsWithPath = &slowRequestWithPathTriggers
	}

	if triggers.PrivateMemoryKB != 0 {
		result.Triggers.PrivateBytesInKB = pointer.To(int32(triggers.PrivateMemoryKB))
	}

	if len(triggers.StatusCodes) > 0 {
		statusCodeTriggers := make([]web.StatusCodesBasedTrigger, 0)
		statusCodeRangeTriggers := make([]web.StatusCodesRangeBasedTrigger, 0)
		for _, s := range triggers.StatusCodes {
			statusCodeTrigger := web.StatusCodesBasedTrigger{}
			statusCodeRangeTrigger := web.StatusCodesRangeBasedTrigger{}
			parts := strings.Split(s.StatusCodeRange, "-")
			if len(parts) == 2 {
				statusCodeRangeTrigger.StatusCodes = pointer.To(s.StatusCodeRange)
				statusCodeRangeTrigger.Count = pointer.To(int32(s.Count))
				statusCodeRangeTrigger.TimeInterval = pointer.To(s.Interval)
				if s.Path != "" {
					statusCodeRangeTrigger.Path = pointer.To(s.Path)
				}
				statusCodeRangeTriggers = append(statusCodeRangeTriggers, statusCodeRangeTrigger)
			} else {
				statusCode, err := strconv.Atoi(s.StatusCodeRange)
				if err == nil {
					statusCodeTrigger.Status = pointer.To(int32(statusCode))
				}
				statusCodeTrigger.Count = pointer.To(int32(s.Count))
				statusCodeTrigger.TimeInterval = pointer.To(s.Interval)
				if s.Win32Status != "" {
					win32Code, err := strconv.Atoi(s.Win32Status)
					if err == nil {
						statusCodeTrigger.Win32Status = pointer.To(int32(win32Code))
					}
				}
				if s.Path != "" {
					statusCodeTrigger.Path = pointer.To(s.Path)
				}
				if s.SubStatus != 0 {
					statusCodeTrigger.SubStatus = pointer.To(int32(s.SubStatus))
				}
				if s.Win32Status != 0 {
					statusCodeTrigger.Win32Status = pointer.To(int32(s.Win32Status))
				}
				statusCodeTriggers = append(statusCodeTriggers, statusCodeTrigger)
			}
		}
		result.Triggers.StatusCodes = &statusCodeTriggers
		result.Triggers.StatusCodesRange = &statusCodeRangeTriggers
	}

	action := autoHeal.Actions[0]
	result.Actions.ActionType = web.AutoHealActionType(action.ActionType)
	result.Actions.MinProcessExecutionTime = pointer.To(action.MinimumProcessTime)
	if len(action.CustomAction) != 0 {
		customAction := action.CustomAction[0]
		result.Actions.CustomAction = &web.AutoHealCustomAction{
			Exe:        pointer.To(customAction.Executable),
			Parameters: pointer.To(customAction.Parameters),
		}
	}

	return result
}

func flattenAutoHealSettingsWindows(autoHealRules *web.AutoHealRules) []AutoHealSettingWindows {
	if autoHealRules == nil {
		return []AutoHealSettingWindows{}
	}

	result := AutoHealSettingWindows{}
	// Triggers
	if autoHealRules.Triggers != nil {
		resultTrigger := AutoHealTriggerWindows{}
		triggers := *autoHealRules.Triggers
		if triggers.Requests != nil {
			count := 0
			if triggers.Requests.Count != nil {
				count = int(*triggers.Requests.Count)
			}
			resultTrigger.Requests = []AutoHealRequestTrigger{{
				Count:    count,
				Interval: pointer.From(triggers.Requests.TimeInterval),
			}}
		}

		if privateBytes := triggers.PrivateBytesInKB; privateBytes != nil && *privateBytes != 0 {
			resultTrigger.PrivateMemoryKB = int(*triggers.PrivateBytesInKB)
		}

		statusCodeTriggers := make([]AutoHealStatusCodeTrigger, 0)
		if triggers.StatusCodes != nil {
			for _, s := range *triggers.StatusCodes {
				t := AutoHealStatusCodeTrigger{
					Interval: pointer.From(s.TimeInterval),
					Path:     pointer.From(s.Path),
				}

				if s.Status != nil {
					t.StatusCodeRange = strconv.Itoa(int(*s.Status))
				}

				if s.Count != nil {
					t.Count = int(*s.Count)
				}

				if s.SubStatus != nil {
					t.SubStatus = int(*s.SubStatus)
				}

				if s.Win32Status != nil {
<<<<<<< HEAD
					t.Win32Status = strconv.Itoa(int(*s.Win32Status))
=======
					t.Win32Status = int(pointer.From(s.Win32Status))
>>>>>>> 78a74423
				}
				statusCodeTriggers = append(statusCodeTriggers, t)
			}
		}
		if triggers.StatusCodesRange != nil {
			for _, s := range *triggers.StatusCodesRange {
				t := AutoHealStatusCodeTrigger{
					Interval: pointer.From(s.TimeInterval),
					Path:     pointer.From(s.Path),
				}
				if s.Count != nil {
					t.Count = int(*s.Count)
				}

				if s.StatusCodes != nil {
					t.StatusCodeRange = *s.StatusCodes
				}
				statusCodeTriggers = append(statusCodeTriggers, t)
			}
		}
		resultTrigger.StatusCodes = statusCodeTriggers

		slowRequestTriggers := make([]AutoHealSlowRequest, 0)
		if triggers.SlowRequests != nil {
			slowRequestTriggers = append(slowRequestTriggers, AutoHealSlowRequest{
				TimeTaken: pointer.From(triggers.SlowRequests.TimeTaken),
				Interval:  pointer.From(triggers.SlowRequests.TimeInterval),
				Count:     int(pointer.From(triggers.SlowRequests.Count)),
				Path:      pointer.From(triggers.SlowRequests.Path),
			})
		}

		slowRequestTriggersWithPaths := make([]AutoHealSlowRequestWithPath, 0)
		if triggers.SlowRequestsWithPath != nil {
			for _, v := range *triggers.SlowRequestsWithPath {
				sr := AutoHealSlowRequestWithPath{
					TimeTaken: pointer.From(v.TimeTaken),
					Interval:  pointer.From(v.TimeInterval),
					Count:     int(pointer.From(v.Count)),
					Path:      pointer.From(v.Path),
				}
				slowRequestTriggersWithPaths = append(slowRequestTriggersWithPaths, sr)
			}
		}

		resultTrigger.SlowRequests = slowRequestTriggers
		resultTrigger.SlowRequestsWithPath = slowRequestTriggersWithPaths
		result.Triggers = []AutoHealTriggerWindows{resultTrigger}
	}

	// Actions
	if autoHealRules.Actions != nil {
		actions := *autoHealRules.Actions
		customActions := make([]AutoHealCustomAction, 0)
		if actions.CustomAction != nil {
			customActions = append(customActions, AutoHealCustomAction{
				Executable: pointer.From(actions.CustomAction.Exe),
				Parameters: pointer.From(actions.CustomAction.Parameters),
			})
		}

		resultActions := AutoHealActionWindows{
			ActionType:         string(actions.ActionType),
			CustomAction:       customActions,
			MinimumProcessTime: pointer.From(actions.MinProcessExecutionTime),
		}
		result.Actions = []AutoHealActionWindows{resultActions}
	}

	if result.Actions != nil || result.Triggers != nil {
		return []AutoHealSettingWindows{result}
	}

	return nil
}<|MERGE_RESOLUTION|>--- conflicted
+++ resolved
@@ -672,11 +672,7 @@
 				}
 
 				if s.Win32Status != nil {
-<<<<<<< HEAD
-					t.Win32Status = strconv.Itoa(int(*s.Win32Status))
-=======
 					t.Win32Status = int(pointer.From(s.Win32Status))
->>>>>>> 78a74423
 				}
 				statusCodeTriggers = append(statusCodeTriggers, t)
 			}
